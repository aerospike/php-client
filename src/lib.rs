#![cfg_attr(windows, feature(abi_vectorcall))]

use ext_php_rs::prelude::*;

use std::collections::HashMap;
<<<<<<< HEAD

use std::hash::{Hash, Hasher};
use std::{fmt, usize};

use std::str;
use std::sync::Arc;
use std::time::Duration;

use ext_php_rs::boxed::ZBox;

use ext_php_rs::convert::IntoZendObject;
use ext_php_rs::convert::{FromZval, IntoZval};

=======
use std::fmt;
use std::fs::File;
use std::hash::{Hash, Hasher};
use std::io::Write;
use std::sync::Arc;
use std::sync::Mutex;

use ext_php_rs::boxed::ZBox;
use ext_php_rs::convert::IntoZendObject;
use ext_php_rs::convert::{FromZval, IntoZval};
>>>>>>> d1b08656
use ext_php_rs::error::Result;
use ext_php_rs::flags::DataType;
use ext_php_rs::php_class;
use ext_php_rs::types::ZendHashTable;
use ext_php_rs::types::ZendObject;
use ext_php_rs::types::Zval;

use aerospike_core::as_geo;
use aerospike_core::as_val;

use chrono::Local;
use colored::*;
use lazy_static::lazy_static;
use log::*;

lazy_static! {
    static ref CLIENTS: Mutex<HashMap<String, Arc<aerospike_sync::Client>>> =
        Mutex::new(HashMap::new());
}

////////////////////////////////////////////////////////////////////////////////////////////
//
//  ExpressionType (ExpType)
//
////////////////////////////////////////////////////////////////////////////////////////////

#[derive(Debug, Clone, Copy)]
pub enum _ExpType {
    NIL,
    BOOL,
    INT,
    STRING,
    LIST,
    MAP,
    BLOB,
    FLOAT,
    GEO,
    HLL,
}

#[php_class]
pub struct ExpType {
    _as: aerospike_core::expressions::ExpType,
    v: _ExpType,
}

impl FromZval<'_> for ExpType {
    const TYPE: DataType = DataType::Mixed;

    fn from_zval(zval: &Zval) -> Option<Self> {
        let f: &ExpType = zval.extract()?;

        Some(ExpType {
            _as: f._as.clone(),
            v: f.v.clone(),
        })
    }
}

#[php_impl]
#[derive(ZvalConvert)]
impl ExpType {
    pub fn nil() -> Self {
        ExpType {
            _as: aerospike_core::expressions::ExpType::NIL,
            v: _ExpType::NIL,
        }
    }

    pub fn bool() -> Self {
        ExpType {
            _as: aerospike_core::expressions::ExpType::BOOL,
            v: _ExpType::BOOL,
        }
    }

    pub fn int() -> Self {
        ExpType {
            _as: aerospike_core::expressions::ExpType::INT,
            v: _ExpType::INT,
        }
    }

    pub fn string() -> Self {
        ExpType {
            _as: aerospike_core::expressions::ExpType::STRING,
            v: _ExpType::STRING,
        }
    }

    pub fn list() -> Self {
        ExpType {
            _as: aerospike_core::expressions::ExpType::LIST,
            v: _ExpType::LIST,
        }
    }

    pub fn map() -> Self {
        ExpType {
            _as: aerospike_core::expressions::ExpType::MAP,
            v: _ExpType::MAP,
        }
    }

    pub fn blob() -> Self {
        ExpType {
            _as: aerospike_core::expressions::ExpType::BLOB,
            v: _ExpType::BLOB,
        }
    }

    pub fn float() -> Self {
        ExpType {
            _as: aerospike_core::expressions::ExpType::FLOAT,
            v: _ExpType::FLOAT,
        }
    }

    pub fn geo() -> Self {
        ExpType {
            _as: aerospike_core::expressions::ExpType::GEO,
            v: _ExpType::GEO,
        }
    }

    pub fn hll() -> Self {
        ExpType {
            _as: aerospike_core::expressions::ExpType::HLL,
            v: _ExpType::HLL,
        }
    }
}

impl From<&ExpType> for aerospike_core::expressions::ExpType {
    fn from(input: &ExpType) -> Self {
        match &input.v {
            _ExpType::NIL => aerospike_core::expressions::ExpType::NIL,
            _ExpType::BOOL => aerospike_core::expressions::ExpType::BOOL,
            _ExpType::INT => aerospike_core::expressions::ExpType::INT,
            _ExpType::STRING => aerospike_core::expressions::ExpType::STRING,
            _ExpType::LIST => aerospike_core::expressions::ExpType::LIST,
            _ExpType::MAP => aerospike_core::expressions::ExpType::MAP,
            _ExpType::BLOB => aerospike_core::expressions::ExpType::BLOB,
            _ExpType::FLOAT => aerospike_core::expressions::ExpType::FLOAT,
            _ExpType::GEO => aerospike_core::expressions::ExpType::GEO,
            _ExpType::HLL => aerospike_core::expressions::ExpType::HLL,
        }
    }
}

////////////////////////////////////////////////////////////////////////////////////////////
//
//  ExpressionOperations (ExpOp)
//
////////////////////////////////////////////////////////////////////////////////////////////

#[derive(Debug, Clone, Copy)]
pub enum _ExpOp {
    Unknown,
    EQ,
    NE,
    GT,
    GE,
    LT,
    LE,
    Regex,
    Geo,
    And,
    Or,
    Not,
    Xor,
    Add,
    Sub,
    Mul,
    Div,
    Pow,
    Log,
    Mod,
    Abs,
    Floor,
    Ceil,
    ToInt,
    ToFloat,
    IntAnd,
    IntOr,
    IntXor,
    IntNot,
    IntLshift,
    IntRshift,
    IntARshift,
    IntCount,
    IntLscan,
    IntRscan,
    Min,
    Max,
    DigestModulo,
    DeviceSize,
    LastUpdate,
    SinceUpdate,
    VoidTime,
    TTL,
    SetName,
    KeyExists,
    IsTombstone,
    Key,
    Bin,
    BinType,
    Cond,
    Var,
    Let,
    Quoted,
    Call,
}

#[php_class]
pub struct ExpOp {
    _as: aerospike_core::expressions::ExpOp,
    v: _ExpOp,
}

impl FromZval<'_> for ExpOp {
    const TYPE: DataType = DataType::Mixed;

    fn from_zval(zval: &Zval) -> Option<Self> {
        let f: &ExpOp = zval.extract()?;

        Some(ExpOp {
            _as: f._as.clone(),
            v: f.v.clone(),
        })
    }
}

#[php_impl]
#[derive(ZvalConvert)]
impl ExpOp {
    pub fn unknown() -> Self {
        ExpOp {
            _as: aerospike_core::expressions::ExpOp::Unknown,
            v: _ExpOp::Unknown,
        }
    }

    pub fn eq() -> Self {
        ExpOp {
            _as: aerospike_core::expressions::ExpOp::EQ,
            v: _ExpOp::EQ,
        }
    }

    pub fn ne() -> Self {
        ExpOp {
            _as: aerospike_core::expressions::ExpOp::NE,
            v: _ExpOp::NE,
        }
    }

    pub fn gt() -> Self {
        ExpOp {
            _as: aerospike_core::expressions::ExpOp::GT,
            v: _ExpOp::GT,
        }
    }

    pub fn ge() -> Self {
        ExpOp {
            _as: aerospike_core::expressions::ExpOp::GE,
            v: _ExpOp::GE,
        }
    }

    pub fn lt() -> Self {
        ExpOp {
            _as: aerospike_core::expressions::ExpOp::LT,
            v: _ExpOp::LT,
        }
    }

    pub fn le() -> Self {
        ExpOp {
            _as: aerospike_core::expressions::ExpOp::LE,
            v: _ExpOp::LE,
        }
    }

    pub fn regex() -> Self {
        ExpOp {
            _as: aerospike_core::expressions::ExpOp::Regex,
            v: _ExpOp::Regex,
        }
    }

    pub fn geo() -> Self {
        ExpOp {
            _as: aerospike_core::expressions::ExpOp::Geo,
            v: _ExpOp::Geo,
        }
    }

    pub fn and() -> Self {
        ExpOp {
            _as: aerospike_core::expressions::ExpOp::And,
            v: _ExpOp::And,
        }
    }

    pub fn or() -> Self {
        ExpOp {
            _as: aerospike_core::expressions::ExpOp::Or,
            v: _ExpOp::Or,
        }
    }

    pub fn not() -> Self {
        ExpOp {
            _as: aerospike_core::expressions::ExpOp::Not,
            v: _ExpOp::Not,
        }
    }

    pub fn xor() -> Self {
        ExpOp {
            _as: aerospike_core::expressions::ExpOp::Xor,
            v: _ExpOp::Xor,
        }
    }

    pub fn add() -> Self {
        ExpOp {
            _as: aerospike_core::expressions::ExpOp::Add,
            v: _ExpOp::Add,
        }
    }

    pub fn sub() -> Self {
        ExpOp {
            _as: aerospike_core::expressions::ExpOp::Sub,
            v: _ExpOp::Sub,
        }
    }

    pub fn mul() -> Self {
        ExpOp {
            _as: aerospike_core::expressions::ExpOp::Mul,
            v: _ExpOp::Mul,
        }
    }

    pub fn div() -> Self {
        ExpOp {
            _as: aerospike_core::expressions::ExpOp::Div,
            v: _ExpOp::Div,
        }
    }

    pub fn pow() -> Self {
        ExpOp {
            _as: aerospike_core::expressions::ExpOp::Pow,
            v: _ExpOp::Pow,
        }
    }

    pub fn log() -> Self {
        ExpOp {
            _as: aerospike_core::expressions::ExpOp::Log,
            v: _ExpOp::Log,
        }
    }

    pub fn mod_op() -> Self {
        ExpOp {
            _as: aerospike_core::expressions::ExpOp::Mod,
            v: _ExpOp::Mod,
        }
    }

    pub fn abs() -> Self {
        ExpOp {
            _as: aerospike_core::expressions::ExpOp::Abs,
            v: _ExpOp::Abs,
        }
    }

    pub fn floor() -> Self {
        ExpOp {
            _as: aerospike_core::expressions::ExpOp::Floor,
            v: _ExpOp::Floor,
        }
    }

    pub fn ceil() -> Self {
        ExpOp {
            _as: aerospike_core::expressions::ExpOp::Ceil,
            v: _ExpOp::Ceil,
        }
    }

    pub fn to_int() -> Self {
        ExpOp {
            _as: aerospike_core::expressions::ExpOp::ToInt,
            v: _ExpOp::ToInt,
        }
    }

    pub fn to_float() -> Self {
        ExpOp {
            _as: aerospike_core::expressions::ExpOp::ToFloat,
            v: _ExpOp::ToFloat,
        }
    }

    pub fn int_and() -> Self {
        ExpOp {
            _as: aerospike_core::expressions::ExpOp::IntAnd,
            v: _ExpOp::IntAnd,
        }
    }

    pub fn int_or() -> Self {
        ExpOp {
            _as: aerospike_core::expressions::ExpOp::IntOr,
            v: _ExpOp::IntOr,
        }
    }

    pub fn int_xor() -> Self {
        ExpOp {
            _as: aerospike_core::expressions::ExpOp::IntXor,
            v: _ExpOp::IntXor,
        }
    }

    pub fn int_not() -> Self {
        ExpOp {
            _as: aerospike_core::expressions::ExpOp::IntNot,
            v: _ExpOp::IntNot,
        }
    }

    pub fn int_lshift() -> Self {
        ExpOp {
            _as: aerospike_core::expressions::ExpOp::IntLshift,
            v: _ExpOp::IntLshift,
        }
    }

    pub fn int_rshift() -> Self {
        ExpOp {
            _as: aerospike_core::expressions::ExpOp::IntRshift,
            v: _ExpOp::IntRshift,
        }
    }

    pub fn int_arshift() -> Self {
        ExpOp {
            _as: aerospike_core::expressions::ExpOp::IntARshift,
            v: _ExpOp::IntARshift,
        }
    }

    pub fn int_count() -> Self {
        ExpOp {
            _as: aerospike_core::expressions::ExpOp::IntCount,
            v: _ExpOp::IntCount,
        }
    }

    pub fn int_lscan() -> Self {
        ExpOp {
            _as: aerospike_core::expressions::ExpOp::IntLscan,
            v: _ExpOp::IntLscan,
        }
    }

    pub fn int_rscan() -> Self {
        ExpOp {
            _as: aerospike_core::expressions::ExpOp::IntRscan,
            v: _ExpOp::IntRscan,
        }
    }

    pub fn min() -> Self {
        ExpOp {
            _as: aerospike_core::expressions::ExpOp::Min,
            v: _ExpOp::Min,
        }
    }

    pub fn max() -> Self {
        ExpOp {
            _as: aerospike_core::expressions::ExpOp::Max,
            v: _ExpOp::Max,
        }
    }

    pub fn digest_modulo() -> Self {
        ExpOp {
            _as: aerospike_core::expressions::ExpOp::DigestModulo,
            v: _ExpOp::DigestModulo,
        }
    }

    pub fn device_size() -> Self {
        ExpOp {
            _as: aerospike_core::expressions::ExpOp::DeviceSize,
            v: _ExpOp::DeviceSize,
        }
    }

    pub fn last_update() -> Self {
        ExpOp {
            _as: aerospike_core::expressions::ExpOp::LastUpdate,
            v: _ExpOp::LastUpdate,
        }
    }

    pub fn since_update() -> Self {
        ExpOp {
            _as: aerospike_core::expressions::ExpOp::SinceUpdate,
            v: _ExpOp::SinceUpdate,
        }
    }

    pub fn void_time() -> Self {
        ExpOp {
            _as: aerospike_core::expressions::ExpOp::VoidTime,
            v: _ExpOp::VoidTime,
        }
    }

    pub fn ttl() -> Self {
        ExpOp {
            _as: aerospike_core::expressions::ExpOp::TTL,
            v: _ExpOp::TTL,
        }
    }

    pub fn set_name() -> Self {
        ExpOp {
            _as: aerospike_core::expressions::ExpOp::SetName,
            v: _ExpOp::SetName,
        }
    }

    pub fn key_exists() -> Self {
        ExpOp {
            _as: aerospike_core::expressions::ExpOp::KeyExists,
            v: _ExpOp::KeyExists,
        }
    }

    pub fn is_tombstone() -> Self {
        ExpOp {
            _as: aerospike_core::expressions::ExpOp::IsTombstone,
            v: _ExpOp::IsTombstone,
        }
    }

    pub fn key() -> Self {
        ExpOp {
            _as: aerospike_core::expressions::ExpOp::Key,
            v: _ExpOp::Key,
        }
    }

    pub fn bin() -> Self {
        ExpOp {
            _as: aerospike_core::expressions::ExpOp::Bin,
            v: _ExpOp::Bin,
        }
    }

    pub fn bin_type() -> Self {
        ExpOp {
            _as: aerospike_core::expressions::ExpOp::BinType,
            v: _ExpOp::BinType,
        }
    }

    pub fn cond() -> Self {
        ExpOp {
            _as: aerospike_core::expressions::ExpOp::Cond,
            v: _ExpOp::Cond,
        }
    }

    pub fn var() -> Self {
        ExpOp {
            _as: aerospike_core::expressions::ExpOp::Var,
            v: _ExpOp::Var,
        }
    }

    pub fn let_op() -> Self {
        ExpOp {
            _as: aerospike_core::expressions::ExpOp::Let,
            v: _ExpOp::Let,
        }
    }

    pub fn quoted() -> Self {
        ExpOp {
            _as: aerospike_core::expressions::ExpOp::Quoted,
            v: _ExpOp::Quoted,
        }
    }

    pub fn call() -> Self {
        ExpOp {
            _as: aerospike_core::expressions::ExpOp::Call,
            v: _ExpOp::Call,
        }
    }
}


impl From<&ExpOp> for aerospike_core::expressions::ExpOp {
    fn from(input: &ExpOp) -> Self {
        match &input.v {
            _ExpOp::Unknown => aerospike_core::expressions::ExpOp::Unknown,
            _ExpOp::EQ => aerospike_core::expressions::ExpOp::EQ,
            _ExpOp::NE => aerospike_core::expressions::ExpOp::NE,
            _ExpOp::GT => aerospike_core::expressions::ExpOp::GT,
            _ExpOp::GE => aerospike_core::expressions::ExpOp::GE,
            _ExpOp::LT => aerospike_core::expressions::ExpOp::LT,
            _ExpOp::LE => aerospike_core::expressions::ExpOp::LE,
            _ExpOp::Regex => aerospike_core::expressions::ExpOp::Regex,
            _ExpOp::Geo => aerospike_core::expressions::ExpOp::Geo,
            _ExpOp::And => aerospike_core::expressions::ExpOp::And,
            _ExpOp::Or => aerospike_core::expressions::ExpOp::Or,
            _ExpOp::Not => aerospike_core::expressions::ExpOp::Not,
            _ExpOp::Xor => aerospike_core::expressions::ExpOp::Xor,
            _ExpOp::Add => aerospike_core::expressions::ExpOp::Add,
            _ExpOp::Sub => aerospike_core::expressions::ExpOp::Sub,
            _ExpOp::Mul => aerospike_core::expressions::ExpOp::Mul,
            _ExpOp::Div => aerospike_core::expressions::ExpOp::Div,
            _ExpOp::Pow => aerospike_core::expressions::ExpOp::Pow,
            _ExpOp::Log => aerospike_core::expressions::ExpOp::Log,
            _ExpOp::Mod => aerospike_core::expressions::ExpOp::Mod,
            _ExpOp::Abs => aerospike_core::expressions::ExpOp::Abs,
            _ExpOp::Floor => aerospike_core::expressions::ExpOp::Floor,
            _ExpOp::Ceil => aerospike_core::expressions::ExpOp::Ceil,
            _ExpOp::ToInt => aerospike_core::expressions::ExpOp::ToInt,
            _ExpOp::ToFloat => aerospike_core::expressions::ExpOp::ToFloat,
            _ExpOp::IntAnd => aerospike_core::expressions::ExpOp::IntAnd,
            _ExpOp::IntOr => aerospike_core::expressions::ExpOp::IntOr,
            _ExpOp::IntXor => aerospike_core::expressions::ExpOp::IntXor,
            _ExpOp::IntNot => aerospike_core::expressions::ExpOp::IntNot,
            _ExpOp::IntLshift => aerospike_core::expressions::ExpOp::IntLshift,
            _ExpOp::IntRshift => aerospike_core::expressions::ExpOp::IntRshift,
            _ExpOp::IntARshift => aerospike_core::expressions::ExpOp::IntARshift,
            _ExpOp::IntCount => aerospike_core::expressions::ExpOp::IntCount,
            _ExpOp::IntLscan => aerospike_core::expressions::ExpOp::IntLscan,
            _ExpOp::IntRscan => aerospike_core::expressions::ExpOp::IntRscan,
            _ExpOp::Min => aerospike_core::expressions::ExpOp::Min,
            _ExpOp::Max => aerospike_core::expressions::ExpOp::Max,
            _ExpOp::DigestModulo => aerospike_core::expressions::ExpOp::DigestModulo,
            _ExpOp::DeviceSize => aerospike_core::expressions::ExpOp::DeviceSize,
            _ExpOp::LastUpdate => aerospike_core::expressions::ExpOp::LastUpdate,
            _ExpOp::SinceUpdate => aerospike_core::expressions::ExpOp::SinceUpdate,
            _ExpOp::VoidTime => aerospike_core::expressions::ExpOp::VoidTime,
            _ExpOp::TTL => aerospike_core::expressions::ExpOp::TTL,
            _ExpOp::SetName => aerospike_core::expressions::ExpOp::SetName,
            _ExpOp::KeyExists => aerospike_core::expressions::ExpOp::KeyExists,
            _ExpOp::IsTombstone => aerospike_core::expressions::ExpOp::IsTombstone,
            _ExpOp::Key => aerospike_core::expressions::ExpOp::Key,
            _ExpOp::Bin => aerospike_core::expressions::ExpOp::Bin,
            _ExpOp::BinType => aerospike_core::expressions::ExpOp::BinType,
            _ExpOp::Cond => aerospike_core::expressions::ExpOp::Cond,
            _ExpOp::Var => aerospike_core::expressions::ExpOp::Var,
            _ExpOp::Let => aerospike_core::expressions::ExpOp::Let,
            _ExpOp::Quoted => aerospike_core::expressions::ExpOp::Quoted,
            _ExpOp::Call => aerospike_core::expressions::ExpOp::Call,
        }
    }
}


////////////////////////////////////////////////////////////////////////////////////////////
//
//  Filter Expression
//
////////////////////////////////////////////////////////////////////////////////////////////

#[php_class]
pub struct FilterExpression {
    _as: aerospike_core::expressions::FilterExpression,
}


impl FromZval<'_> for FilterExpression {
    const TYPE: DataType = DataType::Mixed;

    fn from_zval(zval: &Zval) -> Option<Self> {
        let f: &FilterExpression = zval.extract()?;

        Some(FilterExpression { _as: f._as.clone() })
    }
}

#[php_impl]
#[derive(ZvalConvert)]
impl FilterExpression {
    
    pub fn key(exp_type: ExpType) -> Self {
        let key = ExpOp::key();
        let val = aerospike_core::Value::from(exp_type._as as i64);
        FilterExpression {
            _as: aerospike_core::expressions::FilterExpression::new(Some(key._as), Some(val), None, None, None, None)
        }
    }

    pub fn key_exists() -> Self {
        let key_exists = ExpOp::key_exists();
        FilterExpression {
            _as: aerospike_core::expressions::FilterExpression::new(Some(key_exists._as), None, None, None, None, None)
        }
    }

    pub fn int_bin(name: String) -> Self {
        let bin = ExpOp::bin();
        let val = aerospike_core::Value::from(name);
        let exp_type = ExpType::int();
        FilterExpression {
            _as: aerospike_core::expressions::FilterExpression::new(Some(bin._as), Some(val), None, None, Some(exp_type._as), None)
        }
    }

    pub fn string_bin(name: String) -> Self {
        let bin = ExpOp::bin();
        let val = aerospike_core::Value::from(name);
        let exp_type = ExpType::string();
        FilterExpression {
            _as: aerospike_core::expressions::FilterExpression::new(Some(bin._as), Some(val), None, None, Some(exp_type._as), None)
        }
    }

    pub fn bool_bin(name: String) -> Self {
        let bin = ExpOp::bin();
        let val = aerospike_core::Value::from(name);
        let exp_type = ExpType::bool();
        FilterExpression {
            _as: aerospike_core::expressions::FilterExpression::new(Some(bin._as), Some(val), None, None, Some(exp_type._as), None)
        }
    }
    
    pub fn float_bin(name: String) -> Self {
        let bin = ExpOp::bin();
        let val = aerospike_core::Value::from(name);
        let exp_type = ExpType::float();
        FilterExpression {
            _as: aerospike_core::expressions::FilterExpression::new(Some(bin._as), Some(val), None, None, Some(exp_type._as), None)
        }
    }
    
    pub fn geo_bin(name: String) -> Self {
        let bin = ExpOp::bin();
        let val = aerospike_core::Value::from(name);
        let exp_type = ExpType::geo();
        FilterExpression {
            _as: aerospike_core::expressions::FilterExpression::new(Some(bin._as), Some(val), None, None, Some(exp_type._as), None)
        }
    }
    
    pub fn list_bin(name: String) -> Self {
        let bin = ExpOp::bin();
        let val = aerospike_core::Value::from(name);
        let exp_type = ExpType::list();
        FilterExpression {
            _as: aerospike_core::expressions::FilterExpression::new(Some(bin._as), Some(val), None, None, Some(exp_type._as), None)
        }
    }
    
    pub fn map_bin(name: String) -> Self {
        let bin = ExpOp::bin();
        let val = aerospike_core::Value::from(name);
        let exp_type = ExpType::map();
        FilterExpression {
            _as: aerospike_core::expressions::FilterExpression::new(Some(bin._as), Some(val), None, None, Some(exp_type._as), None)
        }
    }
    
    pub fn hll_bin(name: String) -> Self {
        let bin = ExpOp::bin();
        let val = aerospike_core::Value::from(name);
        let exp_type = ExpType::hll();
        FilterExpression {
            _as: aerospike_core::expressions::FilterExpression::new(Some(bin._as), Some(val), None, None, Some(exp_type._as), None)
        }
    }
    
    pub fn bin_type(name: String) -> Self {
        let op = ExpOp::bin_type();
        let val = aerospike_core::Value::from(name);
        FilterExpression {
            _as: aerospike_core::expressions::FilterExpression::new(Some(op._as), Some(val), None, None, None, None)
        }
    }
    
    pub fn set_name() -> Self {
        let op = ExpOp::set_name();
        FilterExpression {
            _as: aerospike_core::expressions::FilterExpression::new(Some(op._as), None, None, None, None, None)
        }
    }
    
    pub fn device_size() -> Self {
        let op = ExpOp::device_size();
        FilterExpression {
            _as: aerospike_core::expressions::FilterExpression::new(Some(op._as), None, None, None, None, None)
        }
    }
    
    pub fn last_update() -> Self {
        let op = ExpOp::last_update();
        FilterExpression {
            _as: aerospike_core::expressions::FilterExpression::new(Some(op._as), None, None, None, None, None)
        }
    }
    
    pub fn since_update() -> Self {
        let op = ExpOp::since_update();
        FilterExpression {
            _as: aerospike_core::expressions::FilterExpression::new(Some(op._as), None, None, None, None, None)
        }
    }

    pub fn void_time() -> Self {
        let op = ExpOp::void_time();
        FilterExpression {
            _as: aerospike_core::expressions::FilterExpression::new(Some(op._as), None, None, None, None, None)
        }
    }
    
    pub fn ttl() -> Self {
        let op = ExpOp::ttl();
        FilterExpression {
            _as: aerospike_core::expressions::FilterExpression::new(Some(op._as), None, None, None, None, None)
        }
    }
    
    pub fn is_tombstone() -> Self {
        let op = ExpOp::is_tombstone();
        FilterExpression {
            _as: aerospike_core::expressions::FilterExpression::new(Some(op._as), None, None, None, None, None)
        }
    }
    
    pub fn digest_modulo(modulo: i64) -> Self {
        let op = ExpOp::digest_modulo();
        FilterExpression {
            _as: aerospike_core::expressions::FilterExpression::new(Some(op._as), Some(aerospike_core::Value::from(modulo)), None, None, None, None)
        }
    }
    
    pub fn regex_compare(regex: String, flags: i64, bin: FilterExpression) -> Self {
        let op = ExpOp::regex();
        FilterExpression {
            _as: aerospike_core::expressions::FilterExpression::new(Some(op._as), Some(aerospike_core::Value::from(regex)), Some(bin._as), Some(flags), None, None)
        }
    }
    
    pub fn geo_compare(left: FilterExpression, right: FilterExpression) -> Self{
        let op = ExpOp::geo();
        FilterExpression {
            _as: aerospike_core::expressions::FilterExpression::new(Some(op._as), None, None, None, None, Some(vec![left._as, right._as]))
        }
    }

    pub fn int_val(val: i64) -> Self {
        FilterExpression {
            _as: aerospike_core::expressions::FilterExpression::new(None, Some(aerospike_core::Value::from(val)), None, None, None, None)
        }
    }
    
    pub fn bool_val(val: bool) -> Self {
        FilterExpression {
            _as: aerospike_core::expressions::FilterExpression::new(None, Some(aerospike_core::Value::from(val)), None, None, None, None)
        }
    }
    
    pub fn string_val(val: String) -> Self {
        FilterExpression {
            _as: aerospike_core::expressions::FilterExpression::new(None, Some(aerospike_core::Value::from(val)), None, None, None, None)
        }
    }
    
    pub fn float_val(val: f64) -> Self {
        FilterExpression {
            _as: aerospike_core::expressions::FilterExpression::new(None, Some(aerospike_core::Value::from(val)), None, None, None, None)
        }
    }
    
    pub fn blob_val(val: Vec<u8>) -> Self {
        FilterExpression {
            _as: aerospike_core::expressions::FilterExpression::new(None, Some(aerospike_core::Value::from(val)), None, None, None, None)
        }
    }

    // pub fn list_val(val: Vec<Value>) -> Self {
    //     let op = ExpOp::quoted();
    //     let val = aerospike_core::Value::from(val);
    //     FilterExpression {
    //         _as: aerospike_core::expressions::FilterExpression::new(Some(op._as), Some(aerospike_core::Value::from(val)), None, None, None, None)
    //     }
    // }
    
    // pub fn map_val(val: HashMap<Value, Value>) -> Self {
    //     FilterExpression {
    //         _as: aerospike_core::expressions::FilterExpression::new(None, Some(aerospike_core::Value::from(val)), None, None, None, None)
    //     }
    // }
    
    pub fn geo_val(val: String) -> Self {
        let op = ExpOp::geo();
        FilterExpression {
            _as: aerospike_core::expressions::FilterExpression::new(Some(op._as), Some(aerospike_core::Value::from(val)), None, None, None, None)
        }
    }
    
    pub fn nil() -> Self {
        FilterExpression {
            _as: aerospike_core::expressions::FilterExpression::new(None, Some(aerospike_core::Value::Nil), None, None, None, None)
        }
    }
    
    pub fn not(exp: FilterExpression) -> Self {
        FilterExpression {
            _as: aerospike_core::expressions::FilterExpression::new(Some(ExpOp::not()._as), None, None, None, None, Some(vec![exp._as]))
        }
    }
    
    pub fn and(exps: Vec<FilterExpression>) -> Self {
        FilterExpression {
            _as: aerospike_core::expressions::FilterExpression::new(Some(ExpOp::and()._as), None, None, None, None, Some(exps.into_iter().map(|exp| exp._as).collect()))
        }
    }
    
    pub fn or(exps: Vec<FilterExpression>) -> Self {
        FilterExpression {
            _as: aerospike_core::expressions::FilterExpression::new(Some(ExpOp::or()._as), None, None, None, None, Some(exps.into_iter().map(|exp| exp._as).collect()))
        }
    }

    pub fn xor(exps: Vec<FilterExpression>) -> Self {
        FilterExpression {
            _as: aerospike_core::expressions::FilterExpression::new(Some(ExpOp::xor()._as), None, None, None, None, Some(exps.into_iter().map(|exp| exp._as).collect()))
        }
    }
    
    pub fn eq(left: FilterExpression, right: FilterExpression) -> Self {
        FilterExpression {
            _as: aerospike_core::expressions::FilterExpression::new(Some(ExpOp::eq()._as), None, None, None, None, Some(vec![left._as, right._as]))
        }
    }
    
    pub fn ne(left: FilterExpression, right: FilterExpression) -> Self {
        FilterExpression {
            _as: aerospike_core::expressions::FilterExpression::new(Some(ExpOp::ne()._as), None, None, None, None, Some(vec![left._as, right._as]))
        }
    }
    
    pub fn gt(left: FilterExpression, right: FilterExpression) -> Self {
        FilterExpression {
            _as: aerospike_core::expressions::FilterExpression::new(Some(ExpOp::gt()._as), None, None, None, None, Some(vec![left._as, right._as]))
        }
    }
    
    pub fn ge(left: FilterExpression, right: FilterExpression) -> Self {
        FilterExpression {
            _as: aerospike_core::expressions::FilterExpression::new(Some(ExpOp::ge()._as), None, None, None, None, Some(vec![left._as, right._as]))
        }
    }
    
    pub fn lt(left: FilterExpression, right: FilterExpression) -> Self {
        FilterExpression {
            _as: aerospike_core::expressions::FilterExpression::new(Some(ExpOp::lt()._as), None, None, None, None, Some(vec![left._as, right._as]))
        }
    }
    
    pub fn le(left: FilterExpression, right: FilterExpression) -> Self {
        FilterExpression {
            _as: aerospike_core::expressions::FilterExpression::new(Some(ExpOp::le()._as), None, None, None, None, Some(vec![left._as, right._as]))
        }
    }

    pub fn num_add(exps: Vec<FilterExpression>) -> Self {
        FilterExpression {
            _as: aerospike_core::expressions::FilterExpression::new(Some(ExpOp::add()._as), None, None, None, None, Some(exps.into_iter().map(|exp| exp._as).collect()))
        }
    }

    pub fn num_sub(exps: Vec<FilterExpression>) -> Self {
        FilterExpression {
            _as: aerospike_core::expressions::FilterExpression::new(Some(ExpOp::sub()._as), None, None, None, None, Some(exps.into_iter().map(|exp| exp._as).collect()))
        }
    }

    pub fn num_mul(exps: Vec<FilterExpression>) -> Self {
        FilterExpression {
            _as: aerospike_core::expressions::FilterExpression::new(Some(ExpOp::mul()._as), None, None, None, None, Some(exps.into_iter().map(|exp| exp._as).collect()))
        }
    }
    
    pub fn num_div(exps: Vec<FilterExpression>) -> Self {
        FilterExpression {
            _as: aerospike_core::expressions::FilterExpression::new(Some(ExpOp::div()._as), None, None, None, None, Some(exps.into_iter().map(|exp| exp._as).collect()))
        }
    }
    
    pub fn num_pow(base: FilterExpression, exponent: FilterExpression) -> Self {
        FilterExpression {
            _as: aerospike_core::expressions::FilterExpression::new(Some(ExpOp::pow()._as), None, None, None, None, Some(vec![base._as, exponent._as]))
        }
    }
    
    pub fn num_log(num: FilterExpression, base: FilterExpression) -> Self {
        FilterExpression {
            _as: aerospike_core::expressions::FilterExpression::new(Some(ExpOp::log()._as), None, None, None, None, Some(vec![num._as, base._as]))
        }
    }
    
    pub fn num_mod(numerator: FilterExpression, denominator: FilterExpression) -> Self {
        FilterExpression {
            _as: aerospike_core::expressions::FilterExpression::new(Some(ExpOp::mod_op()._as), None, None, None, None, Some(vec![numerator._as, denominator._as]))
        }
    }
    
    pub fn num_abs(value: FilterExpression) -> Self {
        FilterExpression {
            _as: aerospike_core::expressions::FilterExpression::new(Some(ExpOp::abs()._as), None, None, None, None, Some(vec![value._as]))
        }
    }
    
    pub fn num_floor(num: FilterExpression) -> Self {
        FilterExpression {
            _as: aerospike_core::expressions::FilterExpression::new(Some(ExpOp::floor()._as), None, None, None, None, Some(vec![num._as]))
        }
    }
    
    pub fn num_ceil(num: FilterExpression) -> Self {
        FilterExpression {
            _as: aerospike_core::expressions::FilterExpression::new(Some(ExpOp::ceil()._as), None, None, None, None, Some(vec![num._as]))
        }
    }
    
    pub fn to_int(num: FilterExpression) -> Self {
        FilterExpression {
            _as: aerospike_core::expressions::FilterExpression::new(Some(ExpOp::to_int()._as), None, None, None, None, Some(vec![num._as]))
        }
    }
    
    pub fn to_float(num: FilterExpression) -> Self {
        FilterExpression {
            _as: aerospike_core::expressions::FilterExpression::new(Some(ExpOp::to_float()._as), None, None, None, None, Some(vec![num._as]))
        }
    }
    
    pub fn int_and(exps: Vec<FilterExpression>) -> Self {
        FilterExpression {
            _as: aerospike_core::expressions::FilterExpression::new(Some(ExpOp::int_and()._as), None, None, None, None, Some(exps.into_iter().map(|exp| exp._as).collect()))
        }
    }
    
    pub fn int_or(exps: Vec<FilterExpression>) -> Self {
        FilterExpression {
            _as: aerospike_core::expressions::FilterExpression::new(Some(ExpOp::int_or()._as), None, None, None, None, Some(exps.into_iter().map(|exp| exp._as).collect()))
        }
    }
    
    pub fn int_xor(exps: Vec<FilterExpression>) -> Self {
        FilterExpression {
            _as: aerospike_core::expressions::FilterExpression::new(Some(ExpOp::int_xor()._as), None, None, None, None, Some(exps.into_iter().map(|exp| exp._as).collect()))
        }
    }
    
    pub fn int_not(exp: FilterExpression) -> Self {
        FilterExpression {
            _as: aerospike_core::expressions::FilterExpression::new(Some(ExpOp::int_not()._as), None, None, None, None, Some(vec![exp._as]))
        }
    }
    
    pub fn int_lshift(value: FilterExpression, shift: FilterExpression) -> Self {
        FilterExpression {
            _as: aerospike_core::expressions::FilterExpression::new(Some(ExpOp::int_lshift()._as), None, None, None, None, Some(vec![value._as, shift._as]))
        }
    }
    
    pub fn int_rshift(value: FilterExpression, shift: FilterExpression) -> Self {
        FilterExpression {
            _as: aerospike_core::expressions::FilterExpression::new(Some(ExpOp::int_rshift()._as), None, None, None, None, Some(vec![value._as, shift._as]))
        }
    }
    
    pub fn int_arshift(value: FilterExpression, shift: FilterExpression) -> Self {
        FilterExpression {
            _as: aerospike_core::expressions::FilterExpression::new(Some(ExpOp::int_arshift()._as), None, None, None, None, Some(vec![value._as, shift._as]))
        }
    }
    
    pub fn int_count(exp: FilterExpression) -> Self {
        FilterExpression {
            _as: aerospike_core::expressions::FilterExpression::new(Some(ExpOp::int_count()._as), None, None, None, None, Some(vec![exp._as]))
        }
    }

    pub fn int_lscan(value: FilterExpression, search: FilterExpression) -> Self {
        FilterExpression {
            _as: aerospike_core::expressions::FilterExpression::new(Some(ExpOp::int_lscan()._as), None, None, None, None, Some(vec![value._as, search._as]))
        }
    }

    pub fn int_rscan(value: FilterExpression, search: FilterExpression) -> Self {
        FilterExpression {
            _as: aerospike_core::expressions::FilterExpression::new(Some(ExpOp::int_rscan()._as), None, None, None, None, Some(vec![value._as, search._as]))
        }
    }
    
    pub fn min(exps: Vec<FilterExpression>) -> Self {
        FilterExpression {
            _as: aerospike_core::expressions::FilterExpression::new(Some(ExpOp::min()._as), None, None, None, None, Some(exps.into_iter().map(|exp| exp._as).collect()))
        }
    }
    
    pub fn max(exps: Vec<FilterExpression>) -> Self {
        FilterExpression {
            _as: aerospike_core::expressions::FilterExpression::new(Some(ExpOp::max()._as), None, None, None, None, Some(exps.into_iter().map(|exp| exp._as).collect()))
        }
    }


    //--------------------------------------------------
    // Variables
    //--------------------------------------------------

    pub fn cond(exps: Vec<FilterExpression>) -> Self {
        FilterExpression {
            _as: aerospike_core::expressions::FilterExpression::new(Some(ExpOp::cond()._as), None, None, None, None, Some(exps.into_iter().map(|exp| exp._as).collect()))
        }
    }
    
    pub fn exp_let(exps: Vec<FilterExpression>) -> Self {
        FilterExpression {
            _as: aerospike_core::expressions::FilterExpression::new(Some(ExpOp::let_op()._as), None, None, None, None, Some(exps.into_iter().map(|exp| exp._as).collect()))
        }
    }
    
    pub fn def(name: String, value: FilterExpression) -> Self {
        FilterExpression {
            _as: aerospike_core::expressions::FilterExpression::new(None, Some(aerospike_core::Value::from(name)), None, None, None, Some(vec![value._as]))
        }
    }
    
    pub fn var(name: String) -> Self {
        FilterExpression {
            _as: aerospike_core::expressions::FilterExpression::new(Some(ExpOp::var()._as), Some(aerospike_core::Value::from(name)), None, None, None, None)
        }
    }
    
    pub fn unknown() -> Self {
        FilterExpression {
            _as: aerospike_core::expressions::FilterExpression::new(Some(ExpOp::unknown()._as), None, None, None, None, None)
        }
    }


}   


////////////////////////////////////////////////////////////////////////////////////////////
//
//  Priority
//
////////////////////////////////////////////////////////////////////////////////////////////

#[derive(Debug, Clone, Copy)]
pub enum _Priority {
    Default,
    Low,
    Medium,
    High,
}

#[php_class]
pub struct Priority {
    _as: aerospike_core::Priority,
    v: _Priority,
}

impl FromZval<'_> for Priority {
    const TYPE: DataType = DataType::Mixed;

    fn from_zval(zval: &Zval) -> Option<Self> {
        let f: &Priority = zval.extract()?;

        Some(Priority {
            _as: f._as.clone(),
            v: f.v.clone(),
        })
    }
}

#[php_impl]
#[derive(ZvalConvert)]
impl Priority {
    pub fn default() -> Self {
        Priority {
            _as: aerospike_core::Priority::Default,
            v: _Priority::Default,
        }
    }
    pub fn low() -> Self {
        Priority {
            _as: aerospike_core::Priority::Low,
            v: _Priority::Low,
        }
    }
    pub fn medium() -> Self {
        Priority {
            _as: aerospike_core::Priority::Medium,
            v: _Priority::Medium,
        }
    }
    pub fn high() -> Self {
        Priority {
            _as: aerospike_core::Priority::High,
            v: _Priority::High,
        }
    }
}

impl From<&Priority> for aerospike_core::Priority {
    fn from(input: &Priority) -> Self {
        match &input.v {
            _Priority::Default => aerospike_core::Priority::Default,
            _Priority::Low => aerospike_core::Priority::Low,
            _Priority::Medium => aerospike_core::Priority::Medium,
            _Priority::High => aerospike_core::Priority::High,
        }
    }
}

////////////////////////////////////////////////////////////////////////////////////////////
//
//  RecordExistsAction
//
////////////////////////////////////////////////////////////////////////////////////////////

#[derive(Debug, PartialEq, Clone)]
pub enum _RecordExistsAction {
    Update,
    UpdateOnly,
    Replace,
    ReplaceOnly,
    CreateOnly,
}

#[php_class]
pub struct RecordExistsAction {
    _as: aerospike_core::RecordExistsAction,
    v: _RecordExistsAction,
}

impl FromZval<'_> for RecordExistsAction {
    const TYPE: DataType = DataType::Mixed;

    fn from_zval(zval: &Zval) -> Option<Self> {
        let f: &RecordExistsAction = zval.extract()?;

        Some(RecordExistsAction {
            _as: f._as.clone(),
            v: f.v.clone(),
        })
    }
}

#[php_impl]
#[derive(ZvalConvert)]
impl RecordExistsAction {
    pub fn update() -> Self {
        RecordExistsAction {
            _as: aerospike_core::RecordExistsAction::Update,
            v: _RecordExistsAction::Update,
        }
    }

    pub fn update_only() -> Self {
        RecordExistsAction {
            _as: aerospike_core::RecordExistsAction::UpdateOnly,
            v: _RecordExistsAction::UpdateOnly,
        }
    }

    pub fn replace() -> Self {
        RecordExistsAction {
            _as: aerospike_core::RecordExistsAction::Replace,
            v: _RecordExistsAction::Replace,
        }
    }

    pub fn replace_only() -> Self {
        RecordExistsAction {
            _as: aerospike_core::RecordExistsAction::ReplaceOnly,
            v: _RecordExistsAction::ReplaceOnly,
        }
    }

    pub fn create_only() -> Self {
        RecordExistsAction {
            _as: aerospike_core::RecordExistsAction::CreateOnly,
            v: _RecordExistsAction::CreateOnly,
        }
    }
}

impl From<&RecordExistsAction> for aerospike_core::RecordExistsAction {
    fn from(input: &RecordExistsAction) -> Self {
        match &input.v {
            _RecordExistsAction::Update => aerospike_core::RecordExistsAction::Update,
            _RecordExistsAction::UpdateOnly => aerospike_core::RecordExistsAction::UpdateOnly,
            _RecordExistsAction::Replace => aerospike_core::RecordExistsAction::Replace,
            _RecordExistsAction::ReplaceOnly => aerospike_core::RecordExistsAction::ReplaceOnly,
            _RecordExistsAction::CreateOnly => aerospike_core::RecordExistsAction::CreateOnly,
        }
    }
}

////////////////////////////////////////////////////////////////////////////////////////////
//
//  CommitLevel
//
////////////////////////////////////////////////////////////////////////////////////////////

#[derive(Debug, Clone)]
pub enum _CommitLevel {
    CommitAll,
    CommitMaster,
}

#[php_class]
pub struct CommitLevel {
    _as: aerospike_core::CommitLevel,
    v: _CommitLevel,
}

impl FromZval<'_> for CommitLevel {
    const TYPE: DataType = DataType::Mixed;

    fn from_zval(zval: &Zval) -> Option<Self> {
        let f: &CommitLevel = zval.extract()?;

        Some(CommitLevel {
            _as: f._as.clone(),
            v: f.v.clone(),
        })
    }
}

#[php_impl]
#[derive(ZvalConvert)]
impl CommitLevel {
    pub fn commit_all() -> Self {
        CommitLevel {
            _as: aerospike_core::CommitLevel::CommitAll,
            v: _CommitLevel::CommitAll,
        }
    }

    pub fn commit_master() -> Self {
        CommitLevel {
            _as: aerospike_core::CommitLevel::CommitMaster,
            v: _CommitLevel::CommitMaster,
        }
    }
}

impl From<&CommitLevel> for aerospike_core::CommitLevel {
    fn from(input: &CommitLevel) -> Self {
        match &input.v {
            _CommitLevel::CommitAll => aerospike_core::CommitLevel::CommitAll,
            _CommitLevel::CommitMaster => aerospike_core::CommitLevel::CommitMaster,
        }
    }
}

////////////////////////////////////////////////////////////////////////////////////////////
//
//  ConsistencyLevel
//
////////////////////////////////////////////////////////////////////////////////////////////
#[derive(Debug, Clone, Copy)]
pub enum _ConsistencyLevel {
    ConsistencyOne,
    ConsistencyAll,
}

#[php_class]
pub struct ConsistencyLevel {
    _as: aerospike_core::ConsistencyLevel,
    v: _ConsistencyLevel,
}

impl FromZval<'_> for ConsistencyLevel {
    const TYPE: DataType = DataType::Mixed;

    fn from_zval(zval: &Zval) -> Option<Self> {
        let f: &ConsistencyLevel = zval.extract()?;

        Some(ConsistencyLevel {
            _as: f._as.clone(),
            v: f.v,
        })
    }
}

#[php_impl]
#[derive(ZvalConvert)]
impl ConsistencyLevel {
    pub fn consistency_one() -> Self {
        ConsistencyLevel {
            _as: aerospike_core::ConsistencyLevel::ConsistencyOne,
            v: _ConsistencyLevel::ConsistencyOne,
        }
    }

    pub fn consistency_all() -> Self {
        ConsistencyLevel {
            _as: aerospike_core::ConsistencyLevel::ConsistencyAll,
            v: _ConsistencyLevel::ConsistencyAll,
        }
    }
}

impl From<&ConsistencyLevel> for aerospike_core::ConsistencyLevel {
    fn from(input: &ConsistencyLevel) -> Self {
        match &input.v {
            _ConsistencyLevel::ConsistencyOne => aerospike_core::ConsistencyLevel::ConsistencyOne,
            _ConsistencyLevel::ConsistencyAll => aerospike_core::ConsistencyLevel::ConsistencyAll,
        }
    }
}

////////////////////////////////////////////////////////////////////////////////////////////
//
//  GenerationPolicy
//
////////////////////////////////////////////////////////////////////////////////////////////

#[derive(Debug, PartialEq, Clone)]
pub enum _GenerationPolicy {
    None,
    ExpectGenEqual,
    ExpectGenGreater,
}

#[php_class]
pub struct GenerationPolicy {
    _as: aerospike_core::GenerationPolicy,
    v: _GenerationPolicy,
}

impl FromZval<'_> for GenerationPolicy {
    const TYPE: DataType = DataType::Mixed;

    fn from_zval(zval: &Zval) -> Option<Self> {
        let f: &GenerationPolicy = zval.extract()?;

        Some(GenerationPolicy {
            _as: f._as.clone(),
            v: f.v.clone(),
        })
    }
}

#[php_impl]
#[derive(ZvalConvert)]
impl GenerationPolicy {
    pub fn none() -> Self {
        GenerationPolicy {
            _as: aerospike_core::GenerationPolicy::None,
            v: _GenerationPolicy::None,
        }
    }

    pub fn expect_gen_equal() -> Self {
        GenerationPolicy {
            _as: aerospike_core::GenerationPolicy::ExpectGenEqual,
            v: _GenerationPolicy::ExpectGenEqual,
        }
    }

    pub fn expect_gen_greater() -> Self {
        GenerationPolicy {
            _as: aerospike_core::GenerationPolicy::ExpectGenGreater,
            v: _GenerationPolicy::ExpectGenGreater,
        }
    }
}

impl From<&GenerationPolicy> for aerospike_core::GenerationPolicy {
    fn from(input: &GenerationPolicy) -> Self {
        match &input.v {
            _GenerationPolicy::None => aerospike_core::GenerationPolicy::None,
            _GenerationPolicy::ExpectGenEqual => aerospike_core::GenerationPolicy::ExpectGenEqual,
            _GenerationPolicy::ExpectGenGreater => {
                aerospike_core::GenerationPolicy::ExpectGenGreater
            }
        }
    }
}

////////////////////////////////////////////////////////////////////////////////////////////
//
//  Expiration
//
////////////////////////////////////////////////////////////////////////////////////////////

const NAMESPACE_DEFAULT: u32 = 0x0000_0000;
const NEVER_EXPIRE: u32 = 0xFFFF_FFFF; // -1 as i32
const DONT_UPDATE: u32 = 0xFFFF_FFFE;

#[derive(Debug, Clone, Copy)]
pub enum _Expiration {
    Seconds(u32),
    NamespaceDefault,
    Never,
    DontUpdate,
}

#[php_class]
pub struct Expiration {
    _as: aerospike_core::Expiration,
    v: _Expiration,
}

impl FromZval<'_> for Expiration {
    const TYPE: DataType = DataType::Mixed;

    fn from_zval(zval: &Zval) -> Option<Self> {
        let f: &Expiration = zval.extract()?;

        Some(Expiration {
            _as: f._as.clone(),
            v: f.v.clone(),
        })
    }
}

#[php_impl]
#[derive(ZvalConvert)]
impl Expiration {
    pub fn seconds(seconds: u32) -> Self {
        Expiration {
            _as: aerospike_core::Expiration::Seconds(seconds),
            v: _Expiration::Seconds(seconds),
        }
    }

    pub fn namespace_default() -> Self {
        Expiration {
            _as: aerospike_core::Expiration::NamespaceDefault,
            v: _Expiration::NamespaceDefault,
        }
    }

    pub fn never() -> Self {
        Expiration {
            _as: aerospike_core::Expiration::Never,
            v: _Expiration::Never,
        }
    }

    pub fn dont_update() -> Self {
        Expiration {
            _as: aerospike_core::Expiration::DontUpdate,
            v: _Expiration::DontUpdate,
        }
    }
}

impl From<&Expiration> for u32 {
    fn from(exp: &Expiration) -> u32 {
        match &exp.v {
            _Expiration::Seconds(secs) => *secs,
            _Expiration::NamespaceDefault => NAMESPACE_DEFAULT,
            _Expiration::Never => NEVER_EXPIRE,
            _Expiration::DontUpdate => DONT_UPDATE,
        }
    }
}

impl From<&Expiration> for aerospike_core::Expiration {
    fn from(exp: &Expiration) -> Self {
        match &exp.v {
            _Expiration::Seconds(secs) => aerospike_core::Expiration::Seconds(*secs),
            _Expiration::NamespaceDefault => aerospike_core::Expiration::NamespaceDefault,
            _Expiration::Never => aerospike_core::Expiration::Never,
            _Expiration::DontUpdate => aerospike_core::Expiration::DontUpdate,
        }
    }
}

////////////////////////////////////////////////////////////////////////////////////////////
//
//  Concurrency
//
////////////////////////////////////////////////////////////////////////////////////////////

#[derive(Debug, Clone, Copy)]
pub enum _Concurrency {
    Sequential,
    Parallel,
    MaxThreads(usize),
}

#[php_class]
pub struct Concurrency {
    _as: aerospike_core::Concurrency,
    v: _Concurrency,
}

impl FromZval<'_> for Concurrency {
    const TYPE: DataType = DataType::Mixed;

    fn from_zval(zval: &Zval) -> Option<Self> {
        let f: &Concurrency = zval.extract()?;

        Some(Concurrency {
            _as: f._as.clone(),
            v: f.v,
        })
    }
}

#[php_impl]
#[derive(ZvalConvert)]
impl Concurrency {
    pub fn sequential() -> Self {
        Concurrency {
            _as: aerospike_core::Concurrency::Sequential,
            v: _Concurrency::Sequential,
        }
    }
    pub fn parallel() -> Self {
        Concurrency {
            _as: aerospike_core::Concurrency::Parallel,
            v: _Concurrency::Parallel,
        }
    }
    pub fn max_threads(threads: usize) -> Self {
        Concurrency {
            _as: aerospike_core::Concurrency::MaxThreads(threads),
            v: _Concurrency::MaxThreads(threads),
        }
    }
}

impl From<&Concurrency> for aerospike_core::Concurrency {
    fn from(input: &Concurrency) -> Self {
        match &input.v {
            _Concurrency::Sequential => aerospike_core::Concurrency::Sequential,
            _Concurrency::Parallel => aerospike_core::Concurrency::Parallel,
            _Concurrency::MaxThreads(threads) => aerospike_core::Concurrency::MaxThreads(*threads),
        }
    }
}

////////////////////////////////////////////////////////////////////////////////////////////
//
//  BasePolicy
//
////////////////////////////////////////////////////////////////////////////////////////////

#[php_class]
pub struct BasePolicyWrapper {
    _as: aerospike_core::policy::BasePolicy,
}

impl FromZval<'_> for BasePolicyWrapper {
    const TYPE: DataType = DataType::Mixed;

    fn from_zval(zval: &Zval) -> Option<Self> {
        let f: &BasePolicyWrapper = zval.extract()?;

        Some(BasePolicyWrapper { _as: f._as.clone() })
    }
}

#[php_impl]
#[derive(ZvalConvert)]
impl BasePolicyWrapper {
    #[getter]
    pub fn get_priority(&self) -> Priority {
        Priority {
            _as: self._as.priority.clone(),
            v: match &self._as.priority {
                aerospike_core::Priority::Default => _Priority::Default,
                aerospike_core::Priority::Low => _Priority::Low,
                aerospike_core::Priority::Medium => _Priority::Medium,
                aerospike_core::Priority::High => _Priority::High,
            },
        }
    }

    #[setter]
    pub fn set_priority(&mut self, priority: Priority) {
        self._as.priority = priority._as;
    }

    #[getter]
    pub fn get_consistency_level(&self) -> ConsistencyLevel {
        ConsistencyLevel {
            _as: self._as.consistency_level.clone(),
            v: match &self._as.consistency_level {
                aerospike_core::ConsistencyLevel::ConsistencyOne => {
                    _ConsistencyLevel::ConsistencyOne
                }
                aerospike_core::ConsistencyLevel::ConsistencyAll => {
                    _ConsistencyLevel::ConsistencyAll
                }
            },
        }
    }

    #[setter]
    pub fn set_consistency_level(&mut self, consistency_level: ConsistencyLevel) {
        self._as.consistency_level = consistency_level._as;
    }

    #[getter]
    pub fn get_timeout(&self) -> u64 {
        self._as.timeout.map(|duration| duration.as_millis() as u64).unwrap_or_default()
    }

    #[setter]
    pub fn set_timeout(&mut self, timeout_in_millis: u64) {
        println!("\n set timeout called");
        let timeout = Duration::from_millis(timeout_in_millis);
        self._as.timeout = Some(timeout);
    }

    #[getter]
    pub fn get_max_retries(&self) -> Option<usize> {
        self._as.max_retries
    }

    #[setter]
    pub fn set_max_retries(&mut self, max_retries: Option<usize>) {
        self._as.max_retries = max_retries;
    }

    #[getter]
    pub fn get_sleep_between_retries(&self) -> u64 {
        self._as.sleep_between_retries.map(|duration| duration.as_millis() as u64).unwrap_or_default()
    }

    #[setter]
    pub fn set_sleep_between_retries(&mut self, sleep_between_retries_millis: u64) {
        let sleep_between_retries = Duration::from_millis(sleep_between_retries_millis);
        self._as.timeout = Some(sleep_between_retries);
    }

    #[getter]
    pub fn get_filter_expression(&self) -> Option<FilterExpression> {
        match &self._as.filter_expression {
            Some(fe) => Some(FilterExpression { _as: fe.clone() }),
            None => None,
        }
    }

    #[setter]
    pub fn set_filter_expression(&mut self, filter_expression: Option<FilterExpression>) {
        match filter_expression {
            Some(fe) => self._as.filter_expression = Some(fe._as),
            None => self._as.filter_expression = None,
        }
    }
}

////////////////////////////////////////////////////////////////////////////////////////////
//
//  BatchPolicy
//
////////////////////////////////////////////////////////////////////////////////////////////

#[php_class]
pub struct BatchPolicy {
    _as: aerospike_core::BatchPolicy,
}

#[php_impl]
#[derive(ZvalConvert)]
impl BatchPolicy {
    pub fn __construct() -> Self {
        BatchPolicy {
            _as: aerospike_core::BatchPolicy::default(),
        }
    }

    #[getter]
    pub fn get_base_policy(&self) -> BasePolicyWrapper {
        BasePolicyWrapper {
            _as: self._as.base_policy.clone(),
        }
    }

    #[setter]
    pub fn set_base_policy(&mut self, base_policy: BasePolicyWrapper) {
        self._as.base_policy = base_policy._as;
    }
    
    #[getter]
    pub fn get_concurrency(&self) -> Concurrency {
        Concurrency {
            _as: self._as.concurrency, // Assuming _as.concurrency is the corresponding field in aerospike_core
            v: match &self._as.concurrency {
                aerospike_core::Concurrency::Sequential => _Concurrency::Sequential,
                aerospike_core::Concurrency::Parallel => _Concurrency::Parallel,
                aerospike_core::Concurrency::MaxThreads(threads) => {
                    _Concurrency::MaxThreads(*threads)
                }
            },
        }
    }

    #[setter]
    pub fn set_concurrency(&mut self, concurrency: Concurrency) {
        self._as.concurrency = concurrency._as;
    }

    #[getter]
    pub fn get_allow_inline(&self) -> bool {
        self._as.allow_inline
    }

    #[setter]
    pub fn set_allow_inline(&mut self, allow_inline: bool) {
        self._as.allow_inline = allow_inline;
    }

    #[getter]
    pub fn get_send_set_name(&self) -> bool {
        self._as.send_set_name
    }

    #[setter]
    pub fn set_send_key(&mut self, send_set_name: bool) {
        self._as.send_set_name = send_set_name;
    }

    #[getter]
    pub fn get_filter_expression(&self) -> Option<FilterExpression> {
        match &self._as.filter_expression {
            Some(fe) => Some(FilterExpression { _as: fe.clone() }),
            None => None,
        }
    }

    #[setter]
    pub fn set_filter_expression(&mut self, filter_expression: Option<FilterExpression>) {
        match filter_expression {
            Some(fe) => self._as.filter_expression = Some(fe._as),
            None => self._as.filter_expression = None,
        }
    }
}

////////////////////////////////////////////////////////////////////////////////////////////
//
//  BatchRead
//
////////////////////////////////////////////////////////////////////////////////////////////

#[php_class]
pub struct BatchRead {
    _as: aerospike_core::BatchRead,
}

#[php_impl]
#[derive(ZvalConvert)]
impl BatchRead {
    pub fn __construct(key: Key, bins: Option<Vec<String>>) -> Self {
        BatchRead {
            _as: aerospike_core::BatchRead::new(key._as, bins_flag(bins)),
        }
    }

    pub fn record(&self) -> Option<Record> {
        self._as.clone().record.map(|r| r.into())
    }
}

impl From<aerospike_core::BatchRead> for BatchRead {
    fn from(other: aerospike_core::BatchRead) -> Self {
        BatchRead { _as: other }
    }
}

////////////////////////////////////////////////////////////////////////////////////////////
//
//  ReadPolicy
//
////////////////////////////////////////////////////////////////////////////////////////////

#[php_class]
pub struct ReadPolicy {
    _as: aerospike_core::ReadPolicy,
}

#[php_impl]
#[derive(ZvalConvert)]
impl ReadPolicy {
    pub fn __construct() -> Self {
        ReadPolicy {
            _as: aerospike_core::ReadPolicy::default(),
        }
    }
    

    #[getter]
    pub fn get_priority(&self) -> Priority {
        Priority {
            _as: self._as.priority.clone(),
            v: match &self._as.priority {
                aerospike_sync::Priority::Default => _Priority::Default,
                aerospike_sync::Priority::Low => _Priority::Low,
                aerospike_sync::Priority::Medium => _Priority::Medium,
                aerospike_sync::Priority::High => _Priority::High,
            },
        }
    }

    #[setter]
    pub fn set_priority(&mut self, priority: Priority) {
        self._as.priority = priority._as;
    }

    #[getter]
    pub fn get_max_retries(&self) -> Option<usize> {
        self._as.max_retries
    }

    #[setter]
    pub fn set_max_retries(&mut self, max_retries: Option<usize>) {
        self._as.max_retries = max_retries;
    }

    #[getter]
    pub fn get_timeout(&self) -> u64 {
        self._as.timeout.map(|duration| duration.as_millis() as u64).unwrap_or_default()
    }

    #[setter]
    pub fn set_timeout(&mut self, timeout_in_millis: u64) {
        println!("\n set timeout called");
        let timeout = Duration::from_millis(timeout_in_millis);
        self._as.timeout = Some(timeout);
    }

    #[getter]
    pub fn get_filter_expression(&self) -> Option<FilterExpression> {
        match &self._as.filter_expression {
            Some(fe) => Some(FilterExpression { _as: fe.clone() }),
            None => None,
        }
    }

    #[setter]
    pub fn set_filter_expression(&mut self, filter_expression: Option<FilterExpression>) {
        match filter_expression {
            Some(fe) => self._as.filter_expression = Some(fe._as),
            None => self._as.filter_expression = None,
        }
    }
}

////////////////////////////////////////////////////////////////////////////////////////////
//
//  WritePolicy
//
////////////////////////////////////////////////////////////////////////////////////////////

#[php_class]
pub struct WritePolicy {
    _as: aerospike_core::WritePolicy,
}

#[php_impl]
#[derive(ZvalConvert)]
impl WritePolicy {
    pub fn __construct() -> Self {
        WritePolicy {
            _as: aerospike_core::WritePolicy::default(),
        }
    }

    #[getter]
    pub fn get_base_policy(&self) -> BasePolicyWrapper {
        BasePolicyWrapper {
            _as: self._as.base_policy.clone(),
        }
    }

    #[setter]
    pub fn set_base_policy(&mut self, base_policy: BasePolicyWrapper) {
        self._as.base_policy = base_policy._as;
    }

    #[getter]
    pub fn get_record_exists_action(&self) -> RecordExistsAction {
        RecordExistsAction {
            _as: self._as.record_exists_action.clone(), // Assuming _as.record_exists_action is the corresponding field in aerospike_core
            v: match &self._as.record_exists_action {
                aerospike_core::RecordExistsAction::Update => _RecordExistsAction::Update,
                aerospike_core::RecordExistsAction::UpdateOnly => _RecordExistsAction::UpdateOnly,
                aerospike_core::RecordExistsAction::Replace => _RecordExistsAction::Replace,
                aerospike_core::RecordExistsAction::ReplaceOnly => _RecordExistsAction::ReplaceOnly,
                aerospike_core::RecordExistsAction::CreateOnly => _RecordExistsAction::CreateOnly,
            },
        }
    }

    #[setter]
    pub fn set_record_exists_action(&mut self, record_exists_action: RecordExistsAction) {
        self._as.record_exists_action = record_exists_action._as;
    }

    #[getter]
    pub fn get_generation_policy(&self) -> GenerationPolicy {
        GenerationPolicy {
            _as: self._as.generation_policy.clone(), // Assuming _as.generation_policy is the corresponding field in aerospike_core
            v: match &self._as.generation_policy {
                aerospike_core::GenerationPolicy::None => _GenerationPolicy::None,
                aerospike_core::GenerationPolicy::ExpectGenEqual => {
                    _GenerationPolicy::ExpectGenEqual
                }
                aerospike_core::GenerationPolicy::ExpectGenGreater => {
                    _GenerationPolicy::ExpectGenGreater
                }
            },
        }
    }

    #[setter]
    pub fn set_generation_policy(&mut self, generation_policy: GenerationPolicy) {
        self._as.generation_policy = generation_policy._as;
    }

    #[getter]
    pub fn get_commit_level(&self) -> CommitLevel {
        CommitLevel {
            _as: self._as.commit_level.clone(), // Assuming _as.commit_level is the corresponding field in aerospike_core
            v: match &self._as.commit_level {
                aerospike_core::CommitLevel::CommitAll => _CommitLevel::CommitAll,
                aerospike_core::CommitLevel::CommitMaster => _CommitLevel::CommitMaster,
            },
        }
    }

    #[setter]
    pub fn set_commit_level(&mut self, commit_level: CommitLevel) {
        self._as.commit_level = commit_level._as;
    }

    #[getter]
    pub fn get_generation(&self) -> u32 {
        self._as.generation
    }

    #[setter]
    pub fn set_generation(&mut self, generation: u32) {
        self._as.generation = generation;
    }

    #[getter]
    pub fn get_expiration(&self) -> Expiration {
        Expiration {
            _as: self._as.expiration, // Assuming _as.expiration is the corresponding field in aerospike_core
            v: match &self._as.expiration {
                aerospike_core::Expiration::Seconds(secs) => _Expiration::Seconds(*secs),
                aerospike_core::Expiration::NamespaceDefault => _Expiration::NamespaceDefault,
                aerospike_core::Expiration::Never => _Expiration::Never,
                aerospike_core::Expiration::DontUpdate => _Expiration::DontUpdate,
            },
        }
    }

    #[setter]
    pub fn set_expiration(&mut self, expiration: Expiration) {
        self._as.expiration = expiration._as;
    }

    #[getter]
    pub fn get_send_key(&self) -> bool {
        self._as.send_key
    }

    #[setter]
    pub fn set_send_key(&mut self, send_key: bool) {
        self._as.send_key = send_key;
    }

    #[getter]
    pub fn get_respond_per_each_op(&self) -> bool {
        self._as.respond_per_each_op
    }

    #[setter]
    pub fn set_respond_per_each_op(&mut self, respond_per_each_op: bool) {
        self._as.respond_per_each_op = respond_per_each_op;
    }

    #[getter]
    pub fn get_durable_delete(&self) -> bool {
        self._as.respond_per_each_op
    }

    #[setter]
    pub fn set_durable_delete(&mut self, durable_delete: bool) {
        self._as.durable_delete = durable_delete;
    }

    #[getter]
    pub fn get_filter_expression(&self) -> Option<FilterExpression> {
        match &self._as.filter_expression {
            Some(fe) => Some(FilterExpression { _as: fe.clone() }),
            None => None,
        }
    }

    #[setter]
    pub fn set_filter_expression(&mut self, filter_expression: Option<FilterExpression>) {
        match filter_expression {
            Some(fe) => self._as.filter_expression = Some(fe._as),
            None => self._as.filter_expression = None,
        }
    }
}

////////////////////////////////////////////////////////////////////////////////////////////
//
//  QueryPolicy
//
////////////////////////////////////////////////////////////////////////////////////////////

#[php_class]
pub struct QueryPolicy {
    _as: aerospike_core::QueryPolicy,
}

#[php_impl]
#[derive(ZvalConvert)]
impl QueryPolicy {
    pub fn __construct() -> Self {
        QueryPolicy {
            _as: aerospike_core::QueryPolicy::default(),
        }
    }

    #[getter]
    pub fn get_base_policy(&self) -> BasePolicyWrapper {
        BasePolicyWrapper {
            _as: self._as.base_policy.clone(),
        }
    }

    #[setter]
    pub fn set_base_policy(&mut self, base_policy: BasePolicyWrapper) {
        self._as.base_policy = base_policy._as;
    }
    #[getter]
    pub fn get_max_concurrent_nodes(&self) -> usize {
        self._as.max_concurrent_nodes
    }

    #[setter]
    pub fn set_max_concurrent_nodes(&mut self, max_concurrent_nodes: usize) {
        self._as.max_concurrent_nodes = max_concurrent_nodes;
    }

    #[getter]
    pub fn get_record_queue_size(&self) -> usize {
        self._as.record_queue_size
    }

    #[setter]
    pub fn set_record_queue_size(&mut self, record_queue_size: usize) {
        self._as.record_queue_size = record_queue_size;
    }

    #[getter]
    pub fn get_fail_on_cluster_change(&self) -> bool {
        self._as.fail_on_cluster_change
    }

    #[setter]
    pub fn set_fail_on_cluster_change(&mut self, fail_on_cluster_change: bool) {
        self._as.fail_on_cluster_change = fail_on_cluster_change;
    }

    #[getter]
    pub fn get_filter_expression(&self) -> Option<FilterExpression> {
        match &self._as.filter_expression {
            Some(fe) => Some(FilterExpression { _as: fe.clone() }),
            None => None,
        }
    }

    #[setter]
    pub fn set_filter_expression(&mut self, filter_expression: Option<FilterExpression>) {
        match filter_expression {
            Some(fe) => self._as.filter_expression = Some(fe._as),
            None => self._as.filter_expression = None,
        }
    }
}

////////////////////////////////////////////////////////////////////////////////////////////
//
//  ScanPolicy
//
////////////////////////////////////////////////////////////////////////////////////////////

#[php_class]
pub struct ScanPolicy {
    _as: aerospike_core::ScanPolicy,
}

#[php_impl]
#[derive(ZvalConvert)]
impl ScanPolicy {
    pub fn __construct() -> Self {
        ScanPolicy {
            _as: aerospike_core::ScanPolicy::default(),
        }
    }

    #[getter]
    pub fn get_base_policy(&self) -> BasePolicyWrapper {
        BasePolicyWrapper {
            _as: self._as.base_policy.clone(),
        }
    }

    #[setter]
    pub fn set_base_policy(&mut self, base_policy: BasePolicyWrapper) {
        self._as.base_policy = base_policy._as;
    }

    #[getter]
    pub fn get_scan_percent(&self) -> u8 {
        self._as.scan_percent
    }

    #[setter]
    pub fn set_scan_percent(&mut self, scan_percent: u8) {
        self._as.scan_percent = scan_percent;
    }

    #[getter]
    pub fn get_max_concurrent_nodes(&self) -> usize {
        self._as.max_concurrent_nodes
    }

    #[setter]
    pub fn set_max_concurrent_nodes(&mut self, max_concurrent_nodes: usize) {
        self._as.max_concurrent_nodes = max_concurrent_nodes;
    }

    #[getter]
    pub fn get_record_queue_size(&self) -> usize {
        self._as.record_queue_size
    }

    #[setter]
    pub fn set_record_queue_size(&mut self, record_queue_size: usize) {
        self._as.record_queue_size = record_queue_size;
    }

    #[getter]
    pub fn get_fail_on_cluster_change(&self) -> bool {
        self._as.fail_on_cluster_change
    }

    #[setter]
    pub fn set_fail_on_cluster_change(&mut self, fail_on_cluster_change: bool) {
        self._as.fail_on_cluster_change = fail_on_cluster_change;
    }

    #[getter]
    pub fn get_socket_timeout(&self) -> u32 {
        self._as.socket_timeout
    }

    #[setter]
    pub fn set_socket_timeout(&mut self, socket_timeout: u32) {
        self._as.socket_timeout = socket_timeout;
    }

    #[getter]
    pub fn get_filter_expression(&self) -> Option<FilterExpression> {
        match &self._as.filter_expression {
            Some(fe) => Some(FilterExpression { _as: fe.clone() }),
            None => None,
        }
    }

    #[setter]
    pub fn set_filter_expression(&mut self, filter_expression: Option<FilterExpression>) {
        match filter_expression {
            Some(fe) => self._as.filter_expression = Some(fe._as),
            None => self._as.filter_expression = None,
        }
    }
}

////////////////////////////////////////////////////////////////////////////////////////////
//
//  CollectionIndexType
//
////////////////////////////////////////////////////////////////////////////////////////////

enum _CollectionIndexType {
    Default,
    List,
    MapKeys,
    MapValues,
}

#[php_class]
pub struct CollectionIndexType {
    _as: aerospike_core::query::CollectionIndexType,
    v: _CollectionIndexType,
}

#[php_impl]
#[derive(ZvalConvert)]
impl CollectionIndexType {
    pub fn Default() -> Self {
        CollectionIndexType {
            _as: aerospike_core::query::CollectionIndexType::Default,
            v: _CollectionIndexType::Default,
        }
    }
    pub fn List() -> Self {
        CollectionIndexType {
            _as: aerospike_core::query::CollectionIndexType::List,
            v: _CollectionIndexType::List,
        }
    }
    pub fn MapKeys() -> Self {
        CollectionIndexType {
            _as: aerospike_core::query::CollectionIndexType::MapKeys,
            v: _CollectionIndexType::MapKeys,
        }
    }
    pub fn MapValues() -> Self {
        CollectionIndexType {
            _as: aerospike_core::query::CollectionIndexType::MapValues,
            v: _CollectionIndexType::MapValues,
        }
    }
}

impl From<&CollectionIndexType> for aerospike_core::query::CollectionIndexType {
    fn from(input: &CollectionIndexType) -> Self {
        match &input.v {
            _CollectionIndexType::Default => aerospike_core::query::CollectionIndexType::Default,
            _CollectionIndexType::List => aerospike_core::query::CollectionIndexType::List,
            _CollectionIndexType::MapKeys => aerospike_core::query::CollectionIndexType::MapKeys,
            _CollectionIndexType::MapValues => {
                aerospike_core::query::CollectionIndexType::MapValues
            }
        }
    }
}

////////////////////////////////////////////////////////////////////////////////////////////
//
//  IndexType
//
////////////////////////////////////////////////////////////////////////////////////////////

enum _IndexType {
    Numeric,
    String,
    Geo2DSphere,
}

#[php_class]
pub struct IndexType {
    _as: aerospike_core::query::IndexType,
    v: _IndexType,
}

#[php_impl]
#[derive(ZvalConvert)]
impl IndexType {
    pub fn Numeric() -> Self {
        IndexType {
            _as: aerospike_core::query::IndexType::Numeric,
            v: _IndexType::Numeric,
        }
    }

    pub fn String() -> Self {
        IndexType {
            _as: aerospike_core::query::IndexType::String,
            v: _IndexType::String,
        }
    }

    pub fn Geo2DSphere() -> Self {
        IndexType {
            _as: aerospike_core::query::IndexType::Geo2DSphere,
            v: _IndexType::Geo2DSphere,
        }
    }
}

impl From<&IndexType> for aerospike_core::query::IndexType {
    fn from(input: &IndexType) -> Self {
        match &input.v {
            _IndexType::Numeric => aerospike_core::query::IndexType::Numeric,
            _IndexType::String => aerospike_core::query::IndexType::String,
            _IndexType::Geo2DSphere => aerospike_core::query::IndexType::Geo2DSphere,
        }
    }
}

////////////////////////////////////////////////////////////////////////////////////////////
//
//  Filter
//
////////////////////////////////////////////////////////////////////////////////////////////

#[php_class]
pub struct Filter {
    _as: aerospike_core::query::Filter,
}

impl FromZval<'_> for Filter {
    const TYPE: DataType = DataType::Mixed;

    fn from_zval(zval: &Zval) -> Option<Self> {
        let f: &Filter = zval.extract()?;

        Some(Filter { _as: f._as.clone() })
    }
}

#[php_impl]
#[derive(ZvalConvert)]
impl Filter {
    pub fn range(bin_name: &str, begin: Value, end: Value) -> Self {
        Filter {
            _as: aerospike_core::as_range!(
                bin_name,
                aerospike_core::Value::from(begin),
                aerospike_core::Value::from(end)
            ),
        }
    }

    pub fn contains(bin_name: &str, value: Value, cit: Option<&CollectionIndexType>) -> Self {
        let default = CollectionIndexType::Default();
        let cit = cit.unwrap_or(&default);
        Filter {
            _as: aerospike_core::as_contains!(
                bin_name,
                aerospike_core::Value::from(value),
                aerospike_core::query::CollectionIndexType::from(cit)
            ),
        }
    }

    pub fn contains_range(
        bin_name: &str,
        begin: Value,
        end: Value,
        cit: Option<&CollectionIndexType>,
    ) -> Self {
        let default = CollectionIndexType::Default();
        let cit = cit.unwrap_or(&default);
        Filter {
            _as: aerospike_core::as_contains_range!(
                bin_name,
                aerospike_core::Value::from(begin),
                aerospike_core::Value::from(end),
                aerospike_core::query::CollectionIndexType::from(cit)
            ),
        }
    }

    pub fn within_region(bin_name: &str, region: &str, cit: Option<&CollectionIndexType>) -> Self {
        let default = CollectionIndexType::Default();
        let cit = cit.unwrap_or(&default);
        Filter {
            _as: aerospike_core::as_within_region!(
                bin_name,
                region,
                aerospike_core::query::CollectionIndexType::from(cit)
            ),
        }
    }

    pub fn within_radius(
        bin_name: &str,
        lat: f64,
        lng: f64,
        radius: f64,
        cit: Option<&CollectionIndexType>,
    ) -> Self {
        let default = CollectionIndexType::Default();
        let cit = cit.unwrap_or(&default);
        Filter {
            _as: aerospike_core::as_within_radius!(
                bin_name,
                lat,
                lng,
                radius,
                aerospike_core::query::CollectionIndexType::from(cit)
            ),
        }
    }

    pub fn regions_containing_point(
        bin_name: &str,
        point: &str,
        cit: Option<&CollectionIndexType>,
    ) -> Self {
        let default = CollectionIndexType::Default();
        let cit = cit.unwrap_or(&default);
        Filter {
            _as: aerospike_core::as_regions_containing_point!(
                bin_name,
                point,
                aerospike_core::query::CollectionIndexType::from(cit)
            ),
        }
    }
}

////////////////////////////////////////////////////////////////////////////////////////////
//
//  Statement
//
////////////////////////////////////////////////////////////////////////////////////////////

#[php_class]
pub struct Statement {
    _as: aerospike_core::Statement,
}

#[php_impl]
#[derive(ZvalConvert)]
impl Statement {
    pub fn __construct(namespace: &str, setname: &str, bins: Option<Vec<String>>) -> Self {
        Statement {
            _as: aerospike_core::Statement::new(namespace, setname, bins_flag(bins)),
        }
    }

    #[getter]
    pub fn get_filters(&self) -> Option<Vec<Filter>> {
        self._as
            .filters
            .as_ref()
            .map(|filters| filters.iter().map(|f| Filter { _as: f.clone() }).collect())
    }

    #[setter]
    pub fn set_filters(&mut self, filters: Option<Vec<Filter>>) {
        match filters {
            None => self._as.filters = None,
            Some(filters) => {
                self._as.filters = Some(filters.iter().map(|qf| qf._as.clone()).collect());
            }
        };
        // Ok(())
    }
}

////////////////////////////////////////////////////////////////////////////////////////////
//
//  Recordset
//
////////////////////////////////////////////////////////////////////////////////////////////

#[php_class]
pub struct Recordset {
    _as: Arc<aerospike_core::Recordset>,
}

#[php_impl]
#[derive(ZvalConvert)]
impl Recordset {
    pub fn close(&self) {
        self._as.close();
    }

    #[getter]
    pub fn get_active(&self) -> bool {
        self._as.is_active()
    }

    pub fn next(&self) -> Option<Result<Record>> {
        match self._as.next_record() {
            None => None,
            Some(Err(e)) => panic!("{}", e),
            Some(Ok(rec)) => Some(Ok(rec.into())),
        }
    }
}

////////////////////////////////////////////////////////////////////////////////////////////
//
//  ClientPolicy
//
////////////////////////////////////////////////////////////////////////////////////////////

#[php_class]
pub struct ClientPolicy {
    _as: aerospike_core::ClientPolicy,
}

#[php_impl]
#[derive(ZvalConvert)]
impl ClientPolicy {
    pub fn __construct() -> Self {
        ClientPolicy {
            _as: aerospike_core::ClientPolicy::default(),
        }
    }

    #[getter]
    pub fn get_user(&self) -> Option<String> {
        self._as.user_password.clone().map(|(user, _)| user)
    }

    #[setter]
    pub fn set_user(&mut self, user: Option<String>) {
        match (user, &self._as.user_password) {
            (Some(user), Some((_, password))) => {
                self._as.user_password = Some((user, password.into()))
            }
            (Some(user), None) => self._as.user_password = Some((user, "".into())),
            (None, Some((_, password))) => {
                self._as.user_password = Some(("".into(), password.into()))
            }
            (None, None) => {}
        }
    }

    #[getter]
    pub fn get_password(&self) -> Option<String> {
        self._as.user_password.clone().map(|(_, password)| password)
    }

    #[setter]
    pub fn set_password(&mut self, password: Option<String>) {
        match (password, &self._as.user_password) {
            (Some(password), Some((user, _))) => {
                self._as.user_password = Some((user.into(), password))
            }
            (Some(password), None) => self._as.user_password = Some(("".into(), password)),
            (None, Some((user, _))) => self._as.user_password = Some((user.into(), "".into())),
            (None, None) => {}
        }
    }

    #[getter]
    pub fn get_timeout(&self) -> u64 {
        self._as.timeout.map(|duration| duration.as_millis() as u64).unwrap_or_default()
    }

    #[setter]
    pub fn set_timeout(&mut self, timeout_in_millis: u64) {
        println!("\n set timeout called");
        let timeout = Duration::from_millis(timeout_in_millis);
        self._as.timeout = Some(timeout);
    }


    // /// Connection idle timeout. Every time a connection is used, its idle
    // /// deadline will be extended by this duration. When this deadline is reached,
    // /// the connection will be closed and discarded from the connection pool.
    #[getter]
    pub fn get_idle_timeout(&self) -> u64 {
        self._as.idle_timeout.map(|duration| duration.as_millis() as u64).unwrap_or_default()
    }

    #[setter]
    pub fn set_idle_timeout(&mut self, timeout_in_millis: u64) {
        println!("\n set timeout called");
        let timeout = Duration::from_millis(timeout_in_millis);
        self._as.idle_timeout = Some(timeout);
    }


    #[getter]
    pub fn get_max_conns_per_node(&self) -> usize {
        self._as.max_conns_per_node
    }

    #[setter]
    pub fn set_max_conns_per_node(&mut self, sz: usize) {
        self._as.max_conns_per_node = sz;
    }

    // /// Number of connection pools used for each node. Machines with 8 CPU cores or less usually
    // /// need only one connection pool per node. Machines with larger number of CPU cores may have
    // /// their performance limited by contention for pooled connections. Contention for pooled
    // /// connections can be reduced by creating multiple mini connection pools per node.
    // pub conn_pools_per_node: usize,

    // /// Throw exception if host connection fails during addHost().
    // pub fail_if_not_connected: bool,

    // /// Threshold at which the buffer attached to the connection will be shrunk by deallocating
    // /// memory instead of just resetting the size of the underlying vec.
    // /// Should be set to a value that covers as large a percentile of payload sizes as possible,
    // /// while also being small enough not to occupy a significant amount of memory for the life
    // /// of the connection pool.
    // pub buffer_reclaim_threshold: usize,

    // /// TendInterval determines interval for checking for cluster state changes.
    // /// Minimum possible interval is 10 Milliseconds.
    // pub tend_interval: Duration,

    // /// A IP translation table is used in cases where different clients
    // /// use different server IP addresses.  This may be necessary when
    // /// using clients from both inside and outside a local area
    // /// network. Default is no translation.
    // /// The key is the IP address returned from friend info requests to other servers.
    // /// The value is the real IP address used to connect to the server.
    // pub ip_map: Option<HashMap<String, String>>,

    // /// UseServicesAlternate determines if the client should use "services-alternate"
    // /// instead of "services" in info request during cluster tending.
    // /// "services-alternate" returns server configured external IP addresses that client
    // /// uses to talk to nodes.  "services-alternate" can be used in place of
    // /// providing a client "ipMap".
    // /// This feature is recommended instead of using the client-side IpMap above.
    // ///
    // /// "services-alternate" is available with Aerospike Server versions >= 3.7.1.
    // pub use_services_alternate: bool,

    // /// Size of the thread pool used in scan and query commands. These commands are often sent to
    // /// multiple server nodes in parallel threads. A thread pool improves performance because
    // /// threads do not have to be created/destroyed for each command.
    // pub thread_pool_size: usize,

    // /// Expected cluster name. It not `None`, server nodes must return this cluster name in order
    // /// to join the client's view of the cluster. Should only be set when connecting to servers
    // /// that support the "cluster-name" info command.
    // pub cluster_name: Option<String>,
}

////////////////////////////////////////////////////////////////////////////////////////////
//
//  Host
//
////////////////////////////////////////////////////////////////////////////////////////////

#[php_class]
pub struct Host {
    _as: aerospike_core::Host,
}

#[php_impl]
#[derive(ZvalConvert)]
impl Host {
    pub fn __construct(name: &str, port: u16) -> Self {
        Host {
            _as: aerospike_core::Host::new(name, port),
        }
    }

    #[getter]
    pub fn get_name(&self) -> String {
        self._as.name.clone()
    }

    #[setter]
    pub fn set_name(&mut self, name: String) {
        self._as.name = name;
    }

    #[getter]
    pub fn get_port(&self) -> u16 {
        self._as.port
    }

    #[setter]
    pub fn set_port(&mut self, port: u16) {
        self._as.port = port;
    }
}

////////////////////////////////////////////////////////////////////////////////////////////
//
//  Bin
//
////////////////////////////////////////////////////////////////////////////////////////////

#[php_class]
pub struct Bin {
    _as: aerospike_core::Bin,
}

#[php_impl]
#[derive(ZvalConvert)]
impl Bin {
    pub fn __construct(name: &str, value: Value) -> Self {
        let _as = aerospike_core::Bin::new(name.into(), value.into());
        Bin { _as: _as }
    }

    pub fn put_geo_json(name: &str, value: String) -> Self {
        let geojson_value = Value::GeoJSON(value);
        let _as = aerospike_core::Bin::new(name.into(), geojson_value.into());
        Bin { _as: _as }
    }
}

////////////////////////////////////////////////////////////////////////////////////////////
//
//  Record
//
////////////////////////////////////////////////////////////////////////////////////////////

#[php_class]
pub struct Record {
    _as: aerospike_core::Record,
}

#[php_impl]
#[derive(ZvalConvert)]
impl Record {
    pub fn bin(&self, name: &str) -> Option<Value> {
        let b = self._as.bins.get(name);
        b.map(|v| v.to_owned().into())
    }

    #[getter]
    pub fn get_bins(&self) -> Option<Value> {
        Some(self._as.bins.clone().into())
    }

    #[getter]
    pub fn get_generation(&self) -> Option<u32> {
        Some(self._as.generation)
    }

    #[getter]
    pub fn get_key(&self) -> Option<Key> {
        self._as.key.as_ref().map(|k| k.clone().into())
    }
}

////////////////////////////////////////////////////////////////////////////////////////////
//
//  Client
//
////////////////////////////////////////////////////////////////////////////////////////////

pub fn new_aerospike_client(
    policy: &ClientPolicy,
    hosts: &str,
) -> PhpResult<aerospike_sync::Client> {
    let res = aerospike_sync::Client::new(&policy._as, &hosts).map_err(|e| e.to_string())?;
    Ok(res)
}

#[php_function]
pub fn Aerospike(policy: &ClientPolicy, hosts: &str) -> PhpResult<Zval> {
    match get_persisted_client(hosts) {
        Some(c) => {
            trace!("Found Aerospike Client object for {}", hosts);
            return Ok(c);
        }
        None => (),
    }

    trace!("Creating a new Aerospike Client object for {}", hosts);

    let c = Arc::new(new_aerospike_client(&policy, &hosts)?);
    persist_client(hosts, c)?;

    match get_persisted_client(hosts) {
        Some(c) => {
            return Ok(c);
        }
        None => Err("Error connecting to the database".into()),
    }
}

#[php_class]
pub struct Client {
    _as: Arc<aerospike_sync::Client>,
    hosts: String,
}

// This trivial implementation of `drop` adds a print to console.
impl Drop for Client {
    fn drop(&mut self) {
        trace!("Dropping client: {}, ptr: {:p}", self.hosts, &self);
    }
}

#[php_impl]
#[derive(ZvalConvert)]
impl Client {
    pub fn hosts(&self) -> &str {
        &self.hosts
    }

    pub fn close(&self) -> PhpResult<()> {
        trace!("Closing the client pointer: {:p}", &self);
        self._as.close().map_err(|e| e.to_string())?;
        let mut clients = CLIENTS.lock().unwrap();
        clients.remove(&self.hosts);
        Ok(())
    }

    pub fn put(&self, policy: &WritePolicy, key: &Key, bins: Vec<&Bin>) -> PhpResult<()> {
        let bins: Vec<aerospike_core::Bin> = bins.into_iter().map(|bin| bin._as.clone()).collect();
        self._as
            .put(&policy._as, &key._as, &bins)
            .map_err(|e| e.to_string())?;
        Ok(())
    }

    pub fn get(
        &self,
        policy: &ReadPolicy,
        key: &Key,
        bins: Option<Vec<String>>,
    ) -> PhpResult<Record> {
        let res = self
            ._as
            .get(&policy._as, &key._as, bins_flag(bins))
            .map_err(|e| e.to_string())?;
        Ok(res.into())
    }

    pub fn add(&self, policy: &WritePolicy, key: &Key, bins: Vec<&Bin>) -> PhpResult<()> {
        let bins: Vec<aerospike_core::Bin> = bins.into_iter().map(|bin| bin._as.clone()).collect();
        self._as
            .add(&policy._as, &key._as, &bins)
            .map_err(|e| e.to_string())?;
        Ok(())
    }

    pub fn append(&self, policy: &WritePolicy, key: &Key, bins: Vec<&Bin>) -> PhpResult<()> {
        let bins: Vec<aerospike_core::Bin> = bins.into_iter().map(|bin| bin._as.clone()).collect();
        self._as
            .append(&policy._as, &key._as, &bins)
            .map_err(|e| e.to_string())?;
        Ok(())
    }

    pub fn prepend(&self, policy: &WritePolicy, key: &Key, bins: Vec<&Bin>) -> PhpResult<()> {
        let bins: Vec<aerospike_core::Bin> = bins.into_iter().map(|bin| bin._as.clone()).collect();
        self._as
            .prepend(&policy._as, &key._as, &bins)
            .map_err(|e| e.to_string())?;
        Ok(())
    }

    pub fn delete(&self, policy: &WritePolicy, key: &Key) -> PhpResult<bool> {
        let res = self
            ._as
            .delete(&policy._as, &key._as)
            .map_err(|e| e.to_string())?;
        Ok(res)
    }

    pub fn touch(&self, policy: &WritePolicy, key: &Key) -> PhpResult<()> {
        self._as
            .touch(&policy._as, &key._as)
            .map_err(|e| e.to_string())?;
        Ok(())
    }

    pub fn exists(&self, policy: &WritePolicy, key: &Key) -> PhpResult<bool> {
        let res = self
            ._as
            .exists(&policy._as, &key._as)
            .map_err(|e| e.to_string())?;
        Ok(res)
    }

    pub fn truncate(
        &self,
        namespace: &str,
        set_name: &str,
        before_nanos: Option<i64>,
    ) -> PhpResult<()> {
        let before_nanos = before_nanos.unwrap_or_default();
        self._as
            .truncate(namespace, set_name, before_nanos)
            .map_err(|e| e.to_string())?;
        Ok(())
    }

    pub fn scan(
        &self,
        policy: &ScanPolicy,
        namespace: &str,
        setname: &str,
        bins: Option<Vec<String>>,
    ) -> PhpResult<Recordset> {
        let res = self
            ._as
            .scan(&policy._as, namespace, setname, bins_flag(bins))
            .map_err(|e| e.to_string())?;
        Ok(res.into())
    }

    pub fn query(&self, policy: &QueryPolicy, statement: &Statement) -> PhpResult<Recordset> {
        let stmt = statement._as.clone();
        let res = self
            ._as
            .query(&policy._as, stmt)
            .map_err(|e| e.to_string())
            .map_err(|e| e.to_string())?;
        Ok(res.into())
    }

    pub fn create_index(
        &self,
        namespace: &str,
        set_name: &str,
        bin_name: &str,
        index_name: &str,
        index_type: &IndexType,
        cit: Option<&CollectionIndexType>,
    ) -> PhpResult<()> {
        let default = CollectionIndexType::Default();
        let cit = cit.unwrap_or(&default);
        self._as
            .create_complex_index(
                namespace,
                set_name,
                bin_name,
                index_name,
                index_type.into(),
                cit.into(),
            )
            .map_err(|e| e.to_string())?;
        Ok(())
    }

    pub fn drop_index(&self, namespace: &str, set_name: &str, index_name: &str) -> PhpResult<()> {
        self._as
            .drop_index(namespace, set_name, index_name)
            .map_err(|e| e.to_string())?;
        Ok(())
    }

    pub fn batch_get(
        &self,
        policy: &BatchPolicy,
        batch_reads: Vec<&BatchRead>,
    ) -> PhpResult<Vec<BatchRead>> {
        let batch_reads: Vec<aerospike_core::BatchRead> =
            batch_reads.into_iter().map(|br| br._as.clone()).collect();
        let res = self
            ._as
            .batch_get(&policy._as, batch_reads)
            .map_err(|e| e.to_string())?;

        let res: Vec<BatchRead> = res.into_iter().map(|br| br.into()).collect();
        Ok(res)
        // Ok(vec![])
    }
}

////////////////////////////////////////////////////////////////////////////////////////////
//
//  Key
//
////////////////////////////////////////////////////////////////////////////////////////////

#[php_class]
pub struct Key {
    _as: aerospike_core::Key,
}

#[php_impl]
#[derive(ZvalConvert)]
impl Key {
    pub fn __construct(namespace: &str, set: &str, key: Value) -> Self {
        let _as = aerospike_core::Key::new(namespace, set, key.into()).unwrap();
        Key { _as: _as }
    }

    #[getter]
    pub fn get_namespace(&self) -> String {
        self._as.namespace.clone()
    }

    #[getter]
    pub fn get_setname(&self) -> String {
        self._as.set_name.clone()
    }

    #[getter]
    pub fn get_value(&self) -> Option<Value> {
        self._as.user_key.clone().map(|v| v.into())
    }

    #[getter]
    pub fn get_digest(&self) -> Option<String> {
        Some(hex::encode(self._as.digest))
    }
}

impl FromZval<'_> for Key {
    const TYPE: DataType = DataType::Mixed;

    fn from_zval(zval: &Zval) -> Option<Self> {
        let f: &Key = zval.extract()?;

        Some(Key { _as: f._as.clone() })
    }
}

////////////////////////////////////////////////////////////////////////////////////////////
//
//  Value
//
////////////////////////////////////////////////////////////////////////////////////////////

// Container for bin values stored in the Aerospike database.
#[derive(Debug, Clone, PartialEq, Eq)]
pub enum Value {
    /// Empty value.
    Nil,
    /// Boolean value.
    Bool(bool),
    /// Integer value. All integers are represented as 64-bit numerics in Aerospike.
    Int(i64),
    /// Unsigned integer value. The largest integer value that can be stored in a record bin is
    /// `i64::max_value()`; however the list and map data types can store integer values (and keys)
    /// up to `u64::max_value()`.
    ///
    /// # Panics
    ///
    /// Attempting to store an `u64` value as a record bin value will cause a panic. Use casting to
    /// store and retrieve `u64` values.
    UInt(u64),
    /// Floating point value. All floating point values are stored in 64-bit IEEE-754 format in
    /// Aerospike. Aerospike server v3.6.0 and later support double data type.
    Float(ordered_float::OrderedFloat<f64>),
    /// String value.
    String(String),
    /// Byte array value.
    Blob(Vec<u8>),
    /// List data type is an ordered collection of values. Lists can contain values of any
    /// supported data type. List data order is maintained on writes and reads.
    List(Vec<Value>),
    /// Map data type is a collection of key-value pairs. Each key can only appear once in a
    /// collection and is associated with a value. Map keys and values can be any supported data
    /// type.
    HashMap(HashMap<Value, Value>),
    /// GeoJSON data type are JSON formatted strings to encode geospatial information.
    GeoJSON(String),

    /// HLL value
    HLL(Vec<u8>),
}

#[allow(clippy::derive_hash_xor_eq)]
impl Hash for Value {
    fn hash<H: Hasher>(&self, state: &mut H) {
        match *self {
            Value::Nil => {
                let v: Option<u8> = None;
                v.hash(state);
            }
            Value::Bool(ref val) => val.hash(state),
            Value::Int(ref val) => val.hash(state),
            Value::UInt(ref val) => val.hash(state),
            Value::Float(ref val) => val.hash(state),
            Value::String(ref val) | Value::GeoJSON(ref val) => val.hash(state),
            Value::Blob(ref val) | Value::HLL(ref val) => val.hash(state),
            Value::List(ref val) => val.hash(state),
            Value::HashMap(_) => panic!("HashMaps cannot be used as map keys."),
            // Value::OrderedMap(_) => panic!("OrderedMaps cannot be used as map keys."),
        }
    }
}

impl Value {
    /// Returns a string representation of the value.
    pub fn as_string(&self) -> String {
        match *self {
            Value::Nil => "<null>".to_string(),
            Value::Int(ref val) => val.to_string(),
            Value::UInt(ref val) => val.to_string(),
            Value::Bool(ref val) => val.to_string(),
            Value::Float(ref val) => val.to_string(),
            Value::String(ref val) | Value::GeoJSON(ref val) => val.to_string(),
            Value::Blob(ref val) | Value::HLL(ref val) => format!("{:?}", val),
            Value::List(ref val) => format!("{:?}", val),
            Value::HashMap(ref val) => format!("{:?}", val),
            // Value::OrderedMap(ref val) => format!("{:?}", val),
        }
    }
}

impl fmt::Display for Value {
    fn fmt(&self, f: &mut fmt::Formatter) -> std::result::Result<(), fmt::Error> {
        write!(f, "{}", self.as_string())
    }
}

impl IntoZval for Value {
    const TYPE: DataType = DataType::Mixed;

    fn set_zval(self, zv: &mut Zval, persistent: bool) -> Result<()> {
        match self {
            Value::Nil => zv.set_null(),
            Value::Bool(b) => zv.set_bool(b),
            Value::Int(i) => zv.set_long(i),
            Value::UInt(ui) => zv.set_long(ui as i64),
            Value::Float(f) => zv.set_double(f),
            Value::String(s) => zv.set_string(&s, persistent)?,
            Value::Blob(b) => zv.set_binary(b),
            Value::List(l) => zv.set_array(l)?,
            Value::HashMap(h) => {
                let mut arr = ZendHashTable::with_capacity(h.len() as u32);
                h.iter().for_each(|(k, v)| {
                    arr.insert::<Value>(&k.to_string(), v.clone().into())
                        .expect("error converting hash");
                });

                zv.set_hashtable(arr)
            }
            Value::GeoJSON(gj) => zv.set_string(&gj, persistent)?,
            Value::HLL(b) => zv.set_binary(b),
        }

        Ok(())
    }
}

fn from_zval(zval: &Zval) -> Option<Value> {
    match zval.get_type() {
        // DataType::Undef => Some(Value::Nil),
        DataType::Null => Some(Value::Nil),
        DataType::False => Some(Value::Bool(false)),
        DataType::True => Some(Value::Bool(true)),
        DataType::Bool => zval.bool().map(|v| Value::Bool(v)),
        DataType::Long => zval.long().map(|v| Value::Int(v)),
        DataType::Double => zval
            .double()
            .map(|v| Value::Float(ordered_float::OrderedFloat(v))),
        DataType::String => zval.string().map(|v| Value::String(v)),
        DataType::Array => {
            zval.array().map(|arr| {
                if arr.has_sequential_keys() {
                    // it's an array
                    let val_arr: Vec<Value> =
                        arr.iter().map(|(_, _, v)| from_zval(v).unwrap()).collect();
                    Value::List(val_arr)
                } else if arr.has_numerical_keys() {
                    // it's a hashmap with numerical keys
                    let mut h = HashMap::<Value, Value>::with_capacity(arr.len());
                    arr.iter().for_each(|(i, _, v)| {
                        h.insert(Value::UInt(i), from_zval(v).unwrap());
                    });
                    Value::HashMap(h)
                } else {
                    // it's a hashmap with string keys
                    let mut h = HashMap::with_capacity(arr.len());
<<<<<<< HEAD
                    arr.iter().for_each(|(_idx, k, v)| {
=======
                    arr.iter().for_each(|(_, k, v)| {
>>>>>>> d1b08656
                        h.insert(
                            Value::String(k.expect("Invalid key in hashmap".into())),
                            from_zval(v).expect("Invalid value in hashmap".into()),
                        );
                    });
                    Value::HashMap(h)
                }
            })
        }
        // DataType::Object(_) => panic!("OBJECT?!"),
        _ => unreachable!(),
    }
}

impl FromZval<'_> for Value {
    const TYPE: DataType = DataType::Mixed;

    fn from_zval(zval: &Zval) -> Option<Self> {
        from_zval(zval)
    }
}

impl From<HashMap<String, aerospike_core::Value>> for Value {
    fn from(h: HashMap<String, aerospike_core::Value>) -> Self {
        let mut hash = HashMap::<Value, Value>::with_capacity(h.len());
        h.iter().for_each(|(k, v)| {
            hash.insert(Value::String(k.into()), v.clone().into());
        });
        Value::HashMap(hash)
    }
}

impl From<Value> for aerospike_core::Value {
    fn from(other: Value) -> Self {
        match other {
            Value::Nil => aerospike_core::Value::Nil,
            Value::Bool(b) => aerospike_core::Value::Bool(b),
            Value::Int(i) => aerospike_core::Value::Int(i),
            Value::UInt(ui) => aerospike_core::Value::UInt(ui),
            Value::Float(f) => aerospike_core::Value::Float(f64::from(f).into()),
            Value::String(s) => aerospike_core::Value::String(s),
            Value::Blob(b) => aerospike_core::Value::Blob(b),
            Value::List(l) => {
                let mut nl = Vec::<aerospike_core::Value>::with_capacity(l.len());
                l.iter().for_each(|v| nl.push(v.clone().into()));
                aerospike_core::Value::List(nl)
            }
            Value::HashMap(h) => {
                let mut arr = HashMap::with_capacity(h.len());
                h.iter().for_each(|(k, v)| {
                    arr.insert(k.clone().into(), v.clone().into());
                });
                aerospike_core::Value::HashMap(arr)
            }
            Value::GeoJSON(gj) => aerospike_core::Value::GeoJSON(gj),
            Value::HLL(b) => aerospike_core::Value::HLL(b),
        }
    }
}

impl From<aerospike_core::Value> for Value {
    fn from(other: aerospike_core::Value) -> Self {
        match other {
            aerospike_core::Value::Nil => Value::Nil,
            aerospike_core::Value::Bool(b) => Value::Bool(b),
            aerospike_core::Value::Int(i) => Value::Int(i),
            aerospike_core::Value::UInt(ui) => Value::UInt(ui),
            aerospike_core::Value::Float(fv) => {
                Value::Float(ordered_float::OrderedFloat(fv.into()))
            }
            aerospike_core::Value::String(s) => Value::String(s),
            aerospike_core::Value::Blob(b) => Value::Blob(b),
            aerospike_core::Value::List(l) => {
                let mut nl = Vec::<Value>::with_capacity(l.len());
                l.iter().for_each(|v| nl.push(v.clone().into()));
                Value::List(nl)
            }
            aerospike_core::Value::HashMap(h) => {
                let mut arr = HashMap::with_capacity(h.len());
                h.iter().for_each(|(k, v)| {
                    arr.insert(k.clone().into(), v.clone().into());
                });
                Value::HashMap(arr)
            }
            aerospike_core::Value::GeoJSON(gj) => Value::GeoJSON(gj),
            aerospike_core::Value::HLL(b) => Value::HLL(b),
            _ => unreachable!(),
        }
    }
}

////////////////////////////////////////////////////////////////////////////////////////////
//
//  Converters
//
////////////////////////////////////////////////////////////////////////////////////////////

impl From<aerospike_core::Bin> for Bin {
    fn from(other: aerospike_core::Bin) -> Self {
        Bin { _as: other }
    }
}

impl From<aerospike_core::Key> for Key {
    fn from(other: aerospike_core::Key) -> Self {
        Key { _as: other }
    }
}

impl From<aerospike_core::Record> for Record {
    fn from(other: aerospike_core::Record) -> Self {
        Record { _as: other }
    }
}

impl From<Bin> for aerospike_core::Bin {
    fn from(other: Bin) -> Self {
        other._as
    }
}

impl From<Arc<aerospike_core::Recordset>> for Recordset {
    fn from(other: Arc<aerospike_core::Recordset>) -> Self {
        Recordset { _as: other }
    }
}

// #[derive(Debug)]
// pub struct AeroPHPError(String);

// impl std::fmt::Display for AeroPHPError {
//     fn fmt(&self, f: &mut std::fmt::Formatter<'_>) -> std::fmt::Result {
//         write!(f, "{}", self.0)
//     }
// }

// impl std::error::Error for AeroPHPError {}

// impl std::convert::From<String> for AeroPHPError {
//     fn from(msg: String) -> Self {
//         Self(msg)
//     }
// }

// TODO: Implement the Aerospike::Exception class
// impl From<aerospike_core::Error> for AeroPHPError {
//     fn from(e: aerospike_core::Error) -> Self {
//         Self(e.to_string())
//     }
// }

// impl From<AeroPHPError> for ext_php_rs::error::Error {
//     fn from(e: AeroPHPError) -> Self {
//         Self(e.to_string())
//     }
// }


////////////////////////////////////////////////////////////////////////////////////////////
//
//  utility methods
//
////////////////////////////////////////////////////////////////////////////////////////////

#[php_function(defaults(emph = 0))]
pub fn print_header(desc: &str, emph: u8) {
    let desc = if emph == 1 {
        desc.bold().red()
    } else {
        desc.normal()
    };

    println!("\n");
    println!("******************************************************************************");
    println!("*{:^76}*", " ");
    println!("*{:^76}*", " ");
    println!("*{:^76}*", desc);
    println!("*{:^76}*", " ");
    println!("*{:^76}*", " ");
    println!("******************************************************************************");
}

#[php_function]
fn create_geo_json(value: String) -> Value {
    Value::GeoJSON(value)
}

fn bins_flag(bins: Option<Vec<String>>) -> aerospike_core::Bins {
    match bins {
        None => aerospike_core::Bins::All,
        Some(bins) => {
            if bins.len() > 0 {
                aerospike_core::Bins::Some(bins)
            } else {
                aerospike_core::Bins::None
            }
        }
    }
}

fn persist_client(key: &str, c: Arc<aerospike_sync::Client>) -> Result<()> {
    trace!("Persisting Client pointer: {:p}", &c);
    let mut clients = CLIENTS.lock().unwrap();
    clients.insert(key.into(), c);
    Ok(())
}

fn get_persisted_client(key: &str) -> Option<Zval> {
    let clients = CLIENTS.lock().unwrap();
    let as_client = clients.get(key.into())?;
    let client = Client {
        _as: as_client.to_owned(),
        hosts: key.into(),
    };

    let mut zval = Zval::new();
    let zo: ZBox<ZendObject> = client.into_zend_object().ok()?;
    zval.set_object(zo.into_raw());
    Some(zval)
}

#[php_module]
pub fn get_module(module: ModuleBuilder) -> ModuleBuilder {
    let target = Box::new(File::create("/var/log/client_php.log").expect("Can't create file"));

    env_logger::Builder::new()
        .target(env_logger::Target::Pipe(target))
        .filter(None, LevelFilter::Info)
        .format(|buf, record| {
            writeln!(
                buf,
                "[{} {} {}:{}] {}",
                Local::now().format("%Y-%m-%d %H:%M:%S%.3f"),
                record.level(),
                record.file().unwrap_or("unknown"),
                record.line().unwrap_or(0),
                record.args()
            )
        })
        .init();

    info!("Module Aerospike loaded");
    module
}<|MERGE_RESOLUTION|>--- conflicted
+++ resolved
@@ -3,32 +3,17 @@
 use ext_php_rs::prelude::*;
 
 use std::collections::HashMap;
-<<<<<<< HEAD
-
-use std::hash::{Hash, Hasher};
-use std::{fmt, usize};
-
-use std::str;
-use std::sync::Arc;
-use std::time::Duration;
-
-use ext_php_rs::boxed::ZBox;
-
-use ext_php_rs::convert::IntoZendObject;
-use ext_php_rs::convert::{FromZval, IntoZval};
-
-=======
 use std::fmt;
 use std::fs::File;
 use std::hash::{Hash, Hasher};
 use std::io::Write;
 use std::sync::Arc;
 use std::sync::Mutex;
+use std::time::Duration;
 
 use ext_php_rs::boxed::ZBox;
 use ext_php_rs::convert::IntoZendObject;
 use ext_php_rs::convert::{FromZval, IntoZval};
->>>>>>> d1b08656
 use ext_php_rs::error::Result;
 use ext_php_rs::flags::DataType;
 use ext_php_rs::php_class;
@@ -3308,11 +3293,7 @@
                 } else {
                     // it's a hashmap with string keys
                     let mut h = HashMap::with_capacity(arr.len());
-<<<<<<< HEAD
-                    arr.iter().for_each(|(_idx, k, v)| {
-=======
                     arr.iter().for_each(|(_, k, v)| {
->>>>>>> d1b08656
                         h.insert(
                             Value::String(k.expect("Invalid key in hashmap".into())),
                             from_zval(v).expect("Invalid value in hashmap".into()),
