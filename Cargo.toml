[package]
name = "aerospike_php"
version = "1.2.0"
edition = "2021"
authors = ["Khosrow Afroozeh <khosrow@aerospike.com>", "Sachin Venkatesha Murthy <smurthy@aerospike.com>"]

[lib]
crate-type = ["cdylib"]

[dependencies]
version-compare = "0.2.0"
ordered-float = { version = "3", default-features = false }
<<<<<<< HEAD
ext-php-rs = "0.13.1"
=======
ext-php-rs = "0.13.0"
>>>>>>> b42755f5
colored = "2.0.0"
hex = "0.4"
log = "0.4"
env_logger = "0.9.3"
chrono = "0.4"
lazy_static = "1.1.1"
tokio = { version = "1.0", features = ["rt-multi-thread", "macros"] }
tokio-stream = { version = "0.1" }
prost = "0.12"
tonic = "0.10"
tower = { version = "0.4.13", features = ["util"] }
byteorder = "1.3"
rand="0.8.5"
ripemd160 = "0.8"

[build-dependencies]
tonic-build = { version = "0.10", features = ["prost"] }

[dev-dependencies]
uuid = { version = "1.2.2", features = ["v4", "fast-rng"] }
futures-util = "0.3.25"
anyhow = "1"

[profile.release]
strip = "debuginfo"<|MERGE_RESOLUTION|>--- conflicted
+++ resolved
@@ -10,11 +10,7 @@
 [dependencies]
 version-compare = "0.2.0"
 ordered-float = { version = "3", default-features = false }
-<<<<<<< HEAD
 ext-php-rs = "0.13.1"
-=======
-ext-php-rs = "0.13.0"
->>>>>>> b42755f5
 colored = "2.0.0"
 hex = "0.4"
 log = "0.4"
