--- conflicted
+++ resolved
@@ -4,11 +4,7 @@
         "Read more about it at https://getcomposer.org/doc/01-basic-usage.md#installing-dependencies",
         "This file is @generated automatically"
     ],
-<<<<<<< HEAD
-    "content-hash": "c6419d62d56c5a99d127116dc979ecf3",
-=======
     "content-hash": "f87419b0cdc391945476976aa1088a86",
->>>>>>> e709bffa
     "packages": [],
     "packages-dev": [],
     "aliases": [],
@@ -17,7 +13,7 @@
     "prefer-stable": false,
     "prefer-lowest": false,
     "platform": {
-        "php": ">=8.1"
+        "php": ">==8.1"
     },
     "platform-dev": [],
     "plugin-api-version": "2.6.0"
